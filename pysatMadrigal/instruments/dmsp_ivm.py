# -*- coding: utf-8 -*-
"""Supports the Ion Velocity Meter (IVM)
onboard the Defense Meteorological Satellite Program (DMSP).

The IVM is comprised of the Retarding Potential Analyzer (RPA) and
Drift Meter (DM). The RPA measures the energy of plasma along the
direction of satellite motion. By fitting these measurements
to a theoretical description of plasma the number density, plasma
composition, plasma temperature, and plasma motion may be determined.
The DM directly measures the arrival angle of plasma. Using the reported
motion of the satellite the angle is converted into ion motion along
two orthogonal directions, perpendicular to the satellite track. The IVM is
part of the Special Sensor for Ions, Electrons, and Scintillations (SSIES)
instrument suite on DMSP.

Downloads data from the National Science Foundation Madrigal Database.
The routine is configured to utilize data files with instrument
performance flags generated at the Center for Space Sciences at the
University of Texas at Dallas.

Properties
----------
platform
    'dmsp'
name
    'ivm'
tag
    'utd', None
inst_id
    ['f11', 'f12', 'f13', 'f14', 'f15', 'f16', 'f17', 'f18']

Example
-------
::

    import pysat
    dmsp = pysat.Instrument('dmsp', 'ivm', 'utd', 'f15', clean_level='clean')
    dmsp.download(dt.datetime(2017, 12, 30), dt.datetime(2017, 12, 31),
                  user='Firstname+Lastname', password='email@address.com')
    dmsp.load(2017, 363)

Note
----
    Please provide name and email when downloading data with this routine.

Code development supported by NSF grant 1259508

Custom Functions
----------------
add_drift_unit_vectors
    Add unit vectors for the satellite velocity
add_drifts_polar_cap_x_y
    Add polar cap drifts in cartesian coordinates
smooth_ram_drifts
    Smooth the ram drifts using a rolling mean
update_DMSP_ephemeris
    Updates DMSP instrument data with DMSP ephemeris

"""

import datetime as dt
import functools
import logging
import numpy as np
import pandas as pds

from pysatMadrigal.instruments.methods import madrigal as mad_meth
from pysat.instruments.methods import general as mm_gen

logger = logging.getLogger(__name__)

platform = 'dmsp'
name = 'ivm'
tags = {'utd': 'UTDallas DMSP data processing', '': 'Level 2 data processing'}
inst_ids = {'f11': ['utd', ''], 'f12': ['utd', ''], 'f13': ['utd', ''],
<<<<<<< HEAD
           'f14': ['utd', ''], 'f15': ['utd', ''], 'f16': [''], 'f17': [''],
           'f18': ['']}
=======
            'f14': ['utd', ''], 'f15': ['utd', ''], 'f16': [''], 'f17': [''],
            'f18': ['']}
>>>>>>> 8b9a79b9
_test_dates = {'f11': {'utd': dt.datetime(1998, 1, 2)},
               'f12': {'utd': dt.datetime(1998, 1, 2)},
               'f13': {'utd': dt.datetime(1998, 1, 2)},
               'f14': {'utd': dt.datetime(1998, 1, 2)},
               'f15': {'utd': dt.datetime(2017, 12, 30)}}
pandas_format = True

# support list files routine
# use the default CDAWeb method
dmsp_fname1 = {'utd': 'dms_ut_{year:4d}{month:02d}{day:02d}_',
               '': 'dms_{year:4d}{month:02d}{day:02d}_'}
dmsp_fname2 = {'utd': '.{version:03d}.hdf5', '': 's?.{version:03d}.hdf5'}
supported_tags = {ss: {kk: dmsp_fname1[kk] + ss[1:] + dmsp_fname2[kk]
                       for kk in inst_ids[ss]} for ss in inst_ids.keys()}
list_files = functools.partial(mm_gen.list_files,
                               supported_tags=supported_tags)

# madrigal tags
madrigal_inst_code = 8100
madrigal_tag = {'f11': {'utd': 10241, '': 10111},
                'f12': {'utd': 10242, '': 10112},
                'f13': {'utd': 10243, '': 10113},
                'f14': {'utd': 10244, '': 10114},
                'f15': {'utd': 10245, '': 10115},
                'f16': {'': 10116},
                'f17': {'': 10117},
                'f18': {'': 10118}, }

# support listing files currently available on remote server (Madrigal)
list_remote_files = functools.partial(mad_meth.list_remote_files,
                                      supported_tags=supported_tags,
                                      inst_code=madrigal_inst_code)

# support load routine
load = mad_meth.load


def init(self):
    """Initializes the Instrument object with values specific to DMSP IVM

    Runs once upon instantiation.

    Parameters
    ----------
    self : pysat.Instrument
        This object

    """

    logger.info(mad_meth.cedar_rules())
    self.acknowledgements = mad_meth.cedar_rules()
    self.references = ' '.join(('F. J. Rich, Users Guide for the Topside',
                                'Ionospheric Plasma Monitor (SSIES,',
                                'SSIES-2 and SSIES-3) on Spacecraft of',
                                'the Defense Meteorological Satellite',
                                'Program (Air Force Phillips Laboratory,',
                                'Hanscom AFB, MA, 1994), Vol. 1, p. 25.'))
    return


def download(date_array, tag='', inst_id='', data_path=None, user=None,
             password=None):
    """Downloads data from Madrigal.

    Parameters
    ----------
    date_array : array-like
        list of datetimes to download data for. The sequence of dates need not
        be contiguous.
    tag : string
        Tag identifier used for particular dataset. This input is provided by
        pysat. (default='')
    inst_id : string
        Satellite ID string identifier used for particular dataset. This input
        is provided by pysat. (default='')
    data_path : string
        Path to directory to download data to. (default=None)
    user : string
        User string input used for download. Provided by user and passed via
        pysat. If an account is required for dowloads this routine here must
        error if user not supplied. (default=None)
    password : string
        Password for data download. (default=None)

    Notes
    -----
    The user's names should be provided in field user. Ritu Karidhal should
    be entered as Ritu+Karidhal

    The password field should be the user's email address. These parameters
    are passed to Madrigal when downloading.

    The affiliation field is set to pysat to enable tracking of pysat
    downloads.

    """
    mad_meth.download(date_array, inst_code=str(madrigal_inst_code),
                      kindat=str(madrigal_tag[inst_id][tag]),
                      data_path=data_path, user=user, password=password)


def default(inst):
    pass


def clean(inst):
    """Routine to return DMSP IVM data cleaned to the specified level

    'Clean' enforces that both RPA and DM flags are <= 1
    'Dusty' <= 2
    'Dirty' <= 3
    'None' None

    Routine is called by pysat, and not by the end user directly.

    Parameters
    -----------
    inst : pysat.Instrument
        Instrument class object, whose attribute clean_level is used to return
        the desired level of data selectivity.

    Notes
    --------
    Supports 'clean', 'dusty', 'dirty'

    """

    if inst.tag == 'utd':
        if inst.clean_level == 'clean':
            idx, = np.where((inst['rpa_flag_ut'] <= 1)
                            & (inst['idm_flag_ut'] <= 1))
        elif inst.clean_level == 'dusty':
            idx, = np.where((inst['rpa_flag_ut'] <= 2)
                            & (inst['idm_flag_ut'] <= 2))
        elif inst.clean_level == 'dirty':
            idx, = np.where((inst['rpa_flag_ut'] <= 3)
                            & (inst['idm_flag_ut'] <= 3))
        else:
            idx = slice(0, inst.index.shape[0])
    else:
        if inst.clean_level in ['clean', 'dusty', 'dirty']:
            logger.warning('this level 1 data has no quality flags')
        idx = slice(0, inst.index.shape[0])

    # downselect data based upon cleaning conditions above
    inst.data = inst[idx]

    return


def smooth_ram_drifts(inst, rpa_flag_key=None, rpa_vel_key='ion_v_sat_for'):
    """ Smooth the ram drifts using a rolling mean

    Parameters
    -----------
    rpa_flag_key : string or NoneType
        RPA flag key, if None will not select any data. The UTD RPA flag key
        is 'rpa_flag_ut' (default=None)
    rpa_vel_key : string
        RPA velocity data key (default='ion_v_sat_for')

    Returns
    ---------
     RPA data in instrument object

    """

    if rpa_flag_key in list(inst.data.keys()):
        rpa_idx, = np.where(inst[rpa_flag_key] == 1)
    else:
        rpa_idx = list()

    inst[rpa_idx, rpa_vel_key] = \
        inst[rpa_idx, rpa_vel_key].rolling(15, 5).mean()
    return


def update_DMSP_ephemeris(inst, ephem=None):
    """Updates DMSP instrument data with DMSP ephemeris

    Parameters
    ----------
    ephem : pysat.Instrument or NoneType
        dmsp_ivm_ephem instrument object

    Returns
    ---------
    Updates 'mlt' and 'mlat'

    """

    # Ensure the right ephemera is loaded
    if ephem is None:
        logger.info('No ephemera provided for {:}'.format(inst.date))
        inst.data = pds.DataFrame(None)
        return

    if ephem.inst_id != inst.inst_id:
        raise ValueError('ephemera provided for the wrong satellite')

    if ephem.date != inst.date:
        ephem.load(date=inst.date, verifyPad=True)

        if ephem.data.empty:
            logger.info('unable to load ephemera for {:}'.format(inst.date))
            inst.data = pds.DataFrame(None)
            return

    # Reindex the ephemeris data
    ephem.data = ephem.data.reindex(index=inst.data.index, method='pad')
    ephem.data = ephem.data.interpolate('time')

    # Update the DMSP instrument
    inst['mlt'] = ephem['SC_AACGM_LTIME']
    inst['mlat'] = ephem['SC_AACGM_LAT']

    return


def add_drift_unit_vectors(inst):
    """ Add unit vectors for the satellite velocity

    Returns
    ---------
    Adds unit vectors in cartesian and polar coordinates for RAM and
    cross-track directions
        - 'unit_ram_x', 'unit_ram_y', 'unit_ram_r', 'unit_ram_theta'
        - 'unit_cross_x', 'unit_cross_y', 'unit_cross_r', 'unit_cross_theta'

    Notes
    ---------
    Assumes that the RAM vector is pointed perfectly forward

    """
    # Calculate theta and R in radians from MLT and MLat, respectively
    theta = inst['mlt'] * (np.pi / 12.0) - np.pi * 0.5
    r = np.radians(90.0 - inst['mlat'].abs())

    # Determine the positions in cartesian coordinates
    pos_x = r * np.cos(theta)
    pos_y = r * np.sin(theta)
    diff_x = pos_x.diff()
    diff_y = pos_y.diff()
    norm = np.sqrt(diff_x**2 + diff_y**2)

    # Calculate the RAM and cross-track unit vectors in cartesian and polar
    # coordinates.
    # x points along MLT = 6, y points along MLT = 12
    inst['unit_ram_x'] = diff_x / norm
    inst['unit_ram_y'] = diff_y / norm
    inst['unit_cross_x'] = -diff_y / norm
    inst['unit_cross_y'] = diff_x / norm
    idx, = np.where(inst['mlat'] < 0)
    inst.data.loc[inst.index[idx], 'unit_cross_x'] *= -1.0
    inst.data.loc[inst.index[idx], 'unit_cross_y'] *= -1.0

    inst['unit_ram_r'] = (inst['unit_ram_x'] * np.cos(theta)
                          + inst['unit_ram_y'] * np.sin(theta))
    inst['unit_ram_theta'] = (-inst['unit_ram_x'] * np.sin(theta)
                              + inst['unit_ram_y'] * np.cos(theta))

    inst['unit_cross_r'] = (inst['unit_cross_x'] * np.cos(theta)
                            + inst['unit_cross_y'] * np.sin(theta))
    inst['unit_cross_theta'] = (-inst['unit_cross_x'] * np.sin(theta)
                                + inst['unit_cross_y'] * np.cos(theta))
    return


def add_drifts_polar_cap_x_y(inst, rpa_flag_key=None,
                             rpa_vel_key='ion_v_sat_for',
                             cross_vel_key='ion_v_sat_left'):
    """ Add polar cap drifts in cartesian coordinates

    Parameters
    ------------
    rpa_flag_key : string or NoneType
        RPA flag key, if None will not select any data. The UTD RPA flag key
        is 'rpa_flag_ut' (default=None)
    rpa_vel_key : string
        RPA velocity data key (default='ion_v_sat_for')
    cross_vel_key : string
        Cross-track velocity data key (default='ion_v_sat_left')

    Returns
    ----------
    Adds 'ion_vel_pc_x', 'ion_vel_pc_y', and 'partial'.  The last data key
    indicates whether RPA data was available (False) or not (True).

    Notes
    -------
    Polar cap drifts assume there is no vertical component to the X-Y
    velocities

    """

    # Get the good RPA data, if available
    if rpa_flag_key in list(inst.data.keys()):
        rpa_idx, = np.where(inst[rpa_flag_key] != 1)
    else:
        rpa_idx = list()

    # Use the cartesian unit vectors to calculate the desired velocities
    iv_x = inst[rpa_vel_key].copy()
    iv_x[rpa_idx] = 0.0

    # Check to see if unit vectors have been created
    if 'unit_ram_y' not in list(inst.data.keys()):
        add_drift_unit_vectors(inst)

    # Calculate the velocities
    inst['ion_vel_pc_x'] = (iv_x * inst['unit_ram_x']
                            + inst[cross_vel_key] * inst['unit_cross_x'])
    inst['ion_vel_pc_y'] = (iv_x * inst['unit_ram_y']
                            + inst[cross_vel_key] * inst['unit_cross_y'])

    # Flag the velocities as full (False) or partial (True)
    inst['partial'] = False
    inst[rpa_idx, 'partial'] = True

    return<|MERGE_RESOLUTION|>--- conflicted
+++ resolved
@@ -73,13 +73,8 @@
 name = 'ivm'
 tags = {'utd': 'UTDallas DMSP data processing', '': 'Level 2 data processing'}
 inst_ids = {'f11': ['utd', ''], 'f12': ['utd', ''], 'f13': ['utd', ''],
-<<<<<<< HEAD
-           'f14': ['utd', ''], 'f15': ['utd', ''], 'f16': [''], 'f17': [''],
-           'f18': ['']}
-=======
             'f14': ['utd', ''], 'f15': ['utd', ''], 'f16': [''], 'f17': [''],
             'f18': ['']}
->>>>>>> 8b9a79b9
 _test_dates = {'f11': {'utd': dt.datetime(1998, 1, 2)},
                'f12': {'utd': dt.datetime(1998, 1, 2)},
                'f13': {'utd': dt.datetime(1998, 1, 2)},
