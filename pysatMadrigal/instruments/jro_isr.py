#!/usr/bin/env python
# Full license can be found in License.md
# Full author list can be found in .zenodo.json file
# DOI:10.5281/zenodo.3824979
# ----------------------------------------------------------------------------
# -*- coding: utf-8 -*-.
"""Supports the Incoherent Scatter Radar at the Jicamarca Radio Observatory.
<<<<<<< HEAD
=======

The Incoherent Scatter Radar (ISR) at the Jicamarca Radio Observatory (JRO)
observes ion drifts, line-of-sight neutral winds, electron density and
temperature, ion temperature, and ion composition through three overarching
experiments.

Downloads data from the JRO Madrigal Database.
>>>>>>> 310b8192

Properties
----------
platform
    'jro'
name
    'isr'
tag
    'drifts', 'drifts_ave', 'oblique_stan', 'oblique_rand', 'oblique_long'

Examples
--------
::

    import pysat
    jro = pysat.Instrument('jro', 'isr', 'drifts', clean_level='clean')
    jro.download(pysat.datetime(2017, 12, 30), pysat.datetime(2017, 12, 31),
                 user='Firstname+Lastname', password='email@address.com')
    jro.load(2017, 363)


Note
----
The Incoherent Scatter Radar (ISR) at the Jicamarca Radio Observatory (JRO)
observes ion drifts, line-of-sight neutral winds, electron density and
temperature, ion temperature, and ion composition through three overarching
experiments.

Downloads data from the JRO Madrigal Database.

Please provide name (user) and email (password) when downloading data with this
routine.

"""

import datetime as dt
import functools
import numpy as np

from pysat import logger

from pysatMadrigal.instruments.methods import general, jro

# ----------------------------------------------------------------------------
# Instrument attributes

platform = 'jro'
name = 'isr'
tags = {'drifts': 'Drifts and wind', 'drifts_ave': 'Averaged drifts',
        'oblique_stan': 'Standard Faraday rotation double-pulse',
        'oblique_rand': 'Randomized Faraday rotation double-pulse',
        'oblique_long': 'Long pulse Faraday rotation'}
inst_ids = {'': list(tags.keys())}

pandas_format = False

# Madrigal tags
madrigal_inst_code = 10
madrigal_tag = {'': {'drifts': "1910", 'drifts_ave': "1911",
                     'oblique_stan': "1800", 'oblique_rand': "1801",
                     'oblique_long': "1802"}, }

# Local attributes
jro_fname = general.madrigal_file_format_str(madrigal_inst_code, verbose=False)
supported_tags = {ss: {'drifts': jro_fname.replace("*", "drifts"),
                       'drifts_ave': jro_fname.replace("*", "drifts_avg"),
                       'oblique_stan': jro_fname.replace("*", ""),
                       'oblique_rand': jro_fname.replace("*", "?"),
                       'oblique_long': jro_fname.replace("*", "?")}
                  for ss in inst_ids.keys()}
remote_tags = {ss: {kk: supported_tags[ss][kk].format(file_type='hdf5')
                    for kk in inst_ids[ss]} for ss in inst_ids.keys()}

# ----------------------------------------------------------------------------
# Instrument test attributes

_test_dates = {'': {'drifts': dt.datetime(2010, 1, 19),
                    'drifts_ave': dt.datetime(2010, 1, 19),
                    'oblique_stan': dt.datetime(2010, 4, 19),
                    'oblique_rand': dt.datetime(2000, 11, 9),
                    'oblique_long': dt.datetime(2010, 4, 12)}}


# ----------------------------------------------------------------------------
# Instrument methods

def init(self):
    """Initialize the Instrument object with values specific to JRO ISR."""

    ackn_str = '\n'.join([jro.acknowledgements(), general.cedar_rules()])

    logger.info(ackn_str)
    self.acknowledgements = ackn_str
    self.references = jro.references()

    return


def clean(self):
    """Clean the JRO ISR data cleaned to the specified level.

    Note
    ----
    Supports 'clean'
    'clean' is unknown for oblique modes, over 200 km for drifts
    'dusty' is the same as clean
    'Dirty' is the same as clean

    When called by pysat, a clean level of None will skip this routine.

    """

    # Default to selecting all of the data
    iclean = {'gdalt': [i for i in range(self.data.indexes['gdalt'].shape[0])]}

    if self.tag.find('oblique') == 0:
        # Oblique profile cleaning
        logger.info(' '.join(['The double pulse, coded pulse, and long pulse',
                              'modes implemented at Jicamarca have different',
                              'limitations arising from different degrees of',
                              'precision and accuracy. Users should consult',
                              'with the staff to determine which mode is',
                              'right for their application.']))

        if self.clean_level in ['clean', 'dusty', 'dirty']:
            logger.warning('this level 2 data has no quality flags')
    else:
        # Ion drift cleaning
        if self.clean_level in ['clean', 'dusty', 'dirty']:
            if self.clean_level in ['clean', 'dusty']:
                logger.warning('this level 2 data has no quality flags')

            idalt, = np.where((self.data.indexes['gdalt'] > 200.0))
            iclean['gdalt'] = np.unique(idalt)

    # Downselect data based upon cleaning conditions above
    self.data = self[iclean]

    return


def preprocess(self):
    """Preprocess data to default loaded data to a single day."""

    # Madrigal will sometimes include multiple days within a file
    # labeled with a single date. This routine filters out this extra data
    # using the pysat nanokernel processing queue.
    general.filter_data_single_date(self)

    # Warn the user about low altitude drifts if no cleaning is being performed
    if self.clean_level == 'none' or self.clean_level is None:
        logger.warning(' '.join(["interpretation of drifts below 200 km",
                                 "should always be done in partnership",
                                 "with the contact people"]))
    return


# ----------------------------------------------------------------------------
# Instrument functions
#
# Use the default Madrigal and pysat methods

# Support listing the local files
list_files = functools.partial(general.list_files,
                               supported_tags=supported_tags)

# Set list_remote_files routine
list_remote_files = functools.partial(general.list_remote_files,
                                      supported_tags=remote_tags,
                                      inst_code=madrigal_inst_code,
                                      kindats=madrigal_tag)


def download(date_array, tag='', inst_id='', data_path=None, user=None,
             password=None, file_type='hdf5'):
    """Downloads data from Madrigal.

    Parameters
    ----------
    date_array : array-like
        list of datetimes to download data for. The sequence of dates need not
        be contiguous.
    tag : str
        Tag identifier used for particular dataset. This input is provided by
        pysat. (default='')
    inst_id : str
        Satellite ID string identifier used for particular dataset. This input
        is provided by pysat. (default='')
    data_path : str
        Path to directory to download data to. (default=None)
    user : str
        User string input used for download. Provided by user and passed via
        pysat. If an account is required for dowloads this routine here must
        error if user not supplied. (default=None)
    password : str
        Password for data download. (default=None)
    file_type : str
        File format for Madrigal data. (default='hdf5')

    Notes
    -----
    The user's names should be provided in field user. Ruby Payne-Scott should
    be entered as "Ruby Payne-Scott"

    The password field should be the user's email address. These parameters
    are passed to Madrigal when downloading.

    The affiliation field is set to pysat to enable tracking of pysat
    downloads.

    """
    general.download(date_array, inst_code=str(madrigal_inst_code),
                     kindat=madrigal_tag[inst_id][tag], data_path=data_path,
                     user=user, password=password, file_type=file_type)
    return


def load(fnames, tag='', inst_id=''):
    """Load the JRO ISR data.

    Parameters
    -----------
    fnames : list
        List of filenames
    tag : str
        tag name used to identify particular data set to be loaded.
        This input is nominally provided by pysat itself. (default='')
    inst_id : str
        Instrument ID used to identify particular data set to be loaded.
        This input is nominally provided by pysat itself. (default='')

    Returns
    --------
    data : xarray.Dataset
        Object containing satellite data
    meta : pysat.Meta
        Object containing metadata such as column names and units

    """
    # Define the xarray coordinate dimensions (apart from time)
    xcoords = {'drifts': {('time', 'gdalt', 'gdlatr', 'gdlonr', 'kindat',
                           'kinst'): ['nwlos', 'range', 'vipn', 'dvipn', 'vipe',
                                      'dvipe', 'vipn2', 'dvipn2',
                                      'vipe1', 'dvipe1', 'vi72', 'dvi72',
                                      'vi82', 'dvi82', 'vi7', 'dvi7', 'vi8',
                                      'dvi8', 'paiwl', 'pacwl', 'pbiwl',
                                      'pbcwl', 'pciel', 'pccel',
                                      'pdiel', 'pdcel', 'jro10', 'jro11'],
                          ('time', ): ['year', 'month', 'day', 'hour', 'min',
                                       'sec', 'spcst', 'pl', 'cbadn', 'inttms',
                                       'azdir7', 'eldir7', 'azdir8', 'eldir8',
                                       'jro14', 'jro15', 'jro16', 'ut1_unix',
                                       'ut2_unix', 'recno']},
               'drifts_ave': {('time', 'gdalt', 'gdlatr', 'gdlonr', 'kindat',
                               'kinst'): ['altav', 'range', 'vipn2', 'dvipn2',
                                          'vipe1', 'dvipe1'],
                              ('time', ): ['year', 'month', 'day', 'hour',
                                           'min', 'sec', 'spcst', 'pl',
                                           'cbadn', 'inttms', 'ut1_unix',
                                           'ut2_unix', 'recno']},
               'oblique_stan': {('time', 'gdalt', 'gdlatr', 'gdlonr', 'kindat',
                                 'kinst'): ['rgate', 'ne', 'dne', 'te', 'dte',
                                            'ti', 'dti', 'ph+', 'dph+', 'phe+',
                                            'dphe+'],
                                ('time', ): ['year', 'month', 'day', 'hour',
                                             'min', 'sec', 'azm', 'elm',
                                             'pl', 'inttms', 'tfreq',
                                             'ut1_unix', 'ut2_unix', 'recno']},
               'oblique_rand': {('time', 'gdalt', 'gdlatr', 'gdlonr', 'kindat',
                                 'kinst'): ['rgate', 'pop', 'dpop', 'te', 'dte',
                                            'ti', 'dti', 'ph+', 'dph+', 'phe+',
                                            'dphe+'],
                                ('time', ): ['year', 'month', 'day', 'hour',
                                             'min', 'sec', 'azm', 'elm',
                                             'pl', 'inttms', 'tfreq',
                                             'ut1_unix', 'ut2_unix', 'recno']},
               'oblique_long': {('time', 'gdalt', 'gdlatr', 'gdlonr', 'kindat',
                                 'kinst'): ['rgate', 'pop', 'dpop', 'te', 'dte',
                                            'ti', 'dti', 'ph+', 'dph+', 'phe+',
                                            'dphe+'],
                                ('time', ): ['year', 'month', 'day', 'hour',
                                             'min', 'sec', 'azm', 'elm',
                                             'pl', 'inttms', 'tfreq',
                                             'ut1_unix', 'ut2_unix', 'recno']}}

    # Load the specified data
    data, meta = general.load(fnames, tag, inst_id, xarray_coords=xcoords[tag])

    # Squeeze the kindat and kinst 'coordinates', but keep them as floats
    data = data.squeeze(dim=['kindat', 'kinst', 'gdlatr', 'gdlonr'])

    return data, meta<|MERGE_RESOLUTION|>--- conflicted
+++ resolved
@@ -5,16 +5,6 @@
 # ----------------------------------------------------------------------------
 # -*- coding: utf-8 -*-.
 """Supports the Incoherent Scatter Radar at the Jicamarca Radio Observatory.
-<<<<<<< HEAD
-=======
-
-The Incoherent Scatter Radar (ISR) at the Jicamarca Radio Observatory (JRO)
-observes ion drifts, line-of-sight neutral winds, electron density and
-temperature, ion temperature, and ion composition through three overarching
-experiments.
-
-Downloads data from the JRO Madrigal Database.
->>>>>>> 310b8192
 
 Properties
 ----------
