# -*- coding: utf-8 -*-.
"""Supports the MIT Haystack GNSS TEC data products.

The Global Navigation Satellite System (GNSS) is used in conjunction with a
world-wide receiver network to produce total electron content (TEC) data
products, including vertical and line-of-sight TEC.

Downloads data from the MIT Haystack Madrigal Database.

Properties
----------
platform
    'gnss'
name
    'tec'
tag
    'vtec', 'site'

Examples
--------
::

    import datetime as dt
    import pysat
    import pysatMadrigal as pymad

    vtec = pysat.Instrument(inst_module=pymad.instruments.gnss_tec, tag='vtec')
    vtec.download(dt.datetime(2017, 11, 19), dt.datetime(2017, 11, 20),
                  user='Firstname+Lastname', password='email@address.com')
    vtec.load(date=dt.datetime(2017, 11, 19))


Note
----
Please provide name and email when downloading data with this routine.

"""

import datetime as dt
import functools
import numpy as np

from pysat import logger

from pysatMadrigal.instruments.methods import general, gnss

# ----------------------------------------------------------------------------
# Instrument attributes

platform = 'gnss'
name = 'tec'
tags = {'vtec': 'vertical TEC', 'site': 'Sites used in daily TEC data'}
inst_ids = {'': [tag for tag in tags.keys()]}

pandas_format = False

# Madrigal tags
madrigal_inst_code = 8000
madrigal_tag = {'': {'vtec': '3500'}}  # TODO(#12): `, 'los': '3505'}}`

# Local attributes
<<<<<<< HEAD
fname = general.madrigal_file_format_str(madrigal_inst_code,
                                         verbose=False).split("*")
supported_tags = {ss: {'vtec': ''.join(['gps', fname[1], 'g', fname[2]])}
=======
dname = '{{month:02d}}{{day:02d}}'
vname = '.{{version:03d}}'
supported_tags = {ss: {'vtec': ''.join(['gps{{year:02d}}', dname, 'g', vname,
                                        ".{file_type}"]),
                       'site': ''.join(['site_{{year:04d}}', dname, vname,
                                        ".{file_type}"])}
>>>>>>> 310b8192
                  for ss in inst_ids.keys()}
remote_tags = {ss: {kk: supported_tags[ss][kk].format(file_type='hdf5')
                    for kk in inst_ids[ss]} for ss in inst_ids.keys()}

<<<<<<< HEAD
=======
# Madrigal tags
madrigal_inst_code = 8000
madrigal_tag = {'': {'vtec': '3500', 'site': '3506'}}
# , 'los': '3505'}} <- Issue #12

>>>>>>> 310b8192
# ----------------------------------------------------------------------------
# Instrument test attributes

_test_dates = {'': {'vtec': dt.datetime(2017, 11, 19),
                    'site': dt.datetime(2001, 1, 1)}}

# ----------------------------------------------------------------------------
# Instrument methods


def init(self):
    """Initialize the Instrument object with values specific to GNSS TEC."""

    self.acknowledgements = '\n'.join([gnss.acknowledgements(self.name),
                                       general.cedar_rules()])
    self.references = gnss.references(self.name)
    logger.info(self.acknowledgements)

    return


def clean(self):
    """Clean GNSS TEC data to a specific level.

    Note
    ----
    Supports 'clean', 'dusty', and 'dirty'.  Not called by pysat if
    `clean_level` is None.

    """
    if self.tag in ["vtec", "site"]:
        msg = "Data provided at a clean level"
        if self.tag == "vtec":
            msg = "".join([msg, ", further cleaning may be performed using ",
                           "the measurement error 'dtec'"])
        logger.info(msg)

    return


# ----------------------------------------------------------------------------
# Instrument functions
#
# Use the default Madrigal methods

# Support listing files currently available on remote server (Madrigal)
list_remote_files = functools.partial(general.list_remote_files,
                                      supported_tags=remote_tags,
                                      inst_code=madrigal_inst_code,
                                      kindats=madrigal_tag)


def list_files(tag, inst_id, data_path=None, format_str=None,
               file_cadence=dt.timedelta(days=1), delimiter=None,
               file_type=None):
    """Return a Pandas Series of every file for chosen Instrument data.

    Parameters
    ----------
    tag : str
        Denotes type of file to load.  Accepts strings corresponding to the
        appropriate Madrigal Instrument `tags`.
    inst_id : str
        Specifies the instrument ID to load. Accepts strings corresponding to
        the appropriate Madrigal Instrument `inst_ids`.
    data_path : str or NoneType
        Path to data directory.  If None is specified, the value previously
        set in Instrument.files.data_path is used.  (default=None)
    format_str : str or NoneType
        User specified file format.  If None is specified, the default
        formats associated with the supplied tags are used. (default=None)
    file_cadence : dt.timedelta or pds.DateOffset
        pysat assumes a daily file cadence, but some instrument data file
        contain longer periods of time.  This parameter allows the specification
        of regular file cadences greater than or equal to a day (e.g., weekly,
        monthly, or yearly). (default=dt.timedelta(days=1))
    two_digit_year_break : int or NoneType
        If filenames only store two digits for the year, then '1900' will be
        added for years >= two_digit_year_break and '2000' will be added for
        years < two_digit_year_break. If None, then four-digit years are
        assumed. (default=None)
    delimiter : str or NoneType
        Delimiter string upon which files will be split (e.g., '.'). If None,
        filenames will be parsed presuming a fixed width format. (default=None)
    file_type : str or NoneType
        File format for Madrigal data.  Load routines currently accepts 'hdf5',
        'simple', and 'netCDF4', but any of the Madrigal options may be used
        here. If None, will look for all known file types. (default=None)

    Returns
    -------
    out : pds.Series
        A pandas Series containing the verified available files

    """
    if tag == 'vtec':
        two_digit_year_break = 99
    else:
        two_digit_year_break = None

    out = general.list_files(tag, inst_id, data_path=data_path,
                             format_str=format_str,
                             supported_tags=supported_tags,
                             file_cadence=file_cadence,
                             two_digit_year_break=two_digit_year_break,
                             delimiter=delimiter, file_type=file_type)
    return out


def download(date_array, tag='', inst_id='', data_path=None, user=None,
             password=None, url='http://cedar.openmadrigal.org',
             file_type='netCDF4'):
    """Downloads data from Madrigal.

    Parameters
    ----------
    date_array : array-like
        list of datetimes to download data for. The sequence of dates need not
        be contiguous.
    tag : str
        Tag identifier used for particular dataset. This input is provided by
        pysat. (default='')
    inst_id : str
        Instrument ID string identifier used for particular dataset. This input
        is provided by pysat. (default='')
    data_path : str
        Path to directory to download data to. (default=None)
    user : str
        User string input used for download. Provided by user and passed via
        pysat. (default=None)
    password : str
        Password for data download. (default=None)
    url : str
        URL for Madrigal site (default='http://cedar.openmadrigal.org')
    file_type : str
        File format for Madrigal data. (default='netCDF4')

    Note
    ----
    The user's names should be provided in field user. Anthea Coster should
    be entered as Anthea+Coster

    The password field should be the user's email address. These parameters
    are passed to Madrigal when downloading.

    The affiliation field is set to pysat to enable tracking of pysat
    downloads.

    """
    general.download(date_array, inst_code=str(madrigal_inst_code),
                     kindat=madrigal_tag[inst_id][tag], data_path=data_path,
                     user=user, password=password, file_type=file_type, url=url)

    return


def load(fnames, tag='', inst_id=''):
    """Load the GNSS TEC data.

    Parameters
    ----------
    fnames : list
        List of filenames
    tag : str
        tag name used to identify particular data set to be loaded.
        This input is nominally provided by pysat itself. (default='')
    inst_id : str
        Instrument ID used to identify particular data set to be loaded.
        This input is nominally provided by pysat itself. (default='')

    Returns
    -------
    data : xarray.Dataset
        Object containing satellite data
    meta : pysat.Meta
        Object containing metadata such as column names and units

    """
    # Define the xarray coordinate dimensions (apart from time)
    # Not needed for netCDF
    xcoords = {'vtec': {('time', 'gdlat', 'glon', 'kindat', 'kinst'):
                        ['gdalt', 'tec', 'dtec'],
                        ('time', ): ['year', 'month', 'day', 'hour', 'min',
                                     'sec', 'ut1_unix', 'ut2_unix', 'recno']},
               'site': {('time', 'gps_site'): ['gdlatr', 'gdlonr']}}

    # Load the specified data
    data, meta = general.load(fnames, tag, inst_id, xarray_coords=xcoords[tag])

    # Squeeze the kindat and kinst 'coordinates', but keep them as floats
    squeeze_dims = np.array(['kindat', 'kinst'])
    squeeze_mask = [sdim in data.coords for sdim in squeeze_dims]
    if np.any(squeeze_mask):
        data = data.squeeze(dim=squeeze_dims[squeeze_mask])

    # Fix the units for tec and dtec
    if tag == 'vtec':
        meta['tec'] = {meta.labels.units: 'TECU', meta.labels.min_val: 0.0,
                       meta.labels.max_val: np.nan}
        meta['dtec'] = {meta.labels.units: 'TECU', meta.labels.min_val: 0.0,
                        meta.labels.max_val: np.nan}

    # Get the maximum and minimum values for time, latitude, longitude,
    # and altitude
    meta['time'] = {meta.labels.notes: data['time'].values.dtype.__doc__,
                    meta.labels.min_val: np.nan, meta.labels.max_val: np.nan}
    if tag == 'vtec':
        meta['gdalt'] = {meta.labels.min_val: 0.0, meta.labels.max_val: np.nan}
        lat_key = 'gdlat'
        lon_key = 'glon'
    else:
        lat_key = 'gdlatr'
        lon_key = 'gdlonr'

    meta[lat_key] = {meta.labels.min_val: -90.0, meta.labels.max_val: 90.0}
    min_lon = 0.0 if data[lon_key].values.min() >= 0.0 else -180.0
    meta[lon_key] = {meta.labels.min_val: min_lon,
                     meta.labels.max_val: min_lon + 360.0}

    return data, meta<|MERGE_RESOLUTION|>--- conflicted
+++ resolved
@@ -56,33 +56,19 @@
 
 # Madrigal tags
 madrigal_inst_code = 8000
-madrigal_tag = {'': {'vtec': '3500'}}  # TODO(#12): `, 'los': '3505'}}`
+madrigal_tag = {'': {'vtec': '3500', 'site': '3506'}}
+# TODO(#12): `, 'los': '3505'}}`
 
 # Local attributes
-<<<<<<< HEAD
 fname = general.madrigal_file_format_str(madrigal_inst_code,
                                          verbose=False).split("*")
-supported_tags = {ss: {'vtec': ''.join(['gps', fname[1], 'g', fname[2]])}
-=======
-dname = '{{month:02d}}{{day:02d}}'
-vname = '.{{version:03d}}'
-supported_tags = {ss: {'vtec': ''.join(['gps{{year:02d}}', dname, 'g', vname,
-                                        ".{file_type}"]),
-                       'site': ''.join(['site_{{year:04d}}', dname, vname,
-                                        ".{file_type}"])}
->>>>>>> 310b8192
+supported_tags = {ss: {'vtec': ''.join(['gps', fname[1], 'g', fname[2]]),
+                       'site': ''.join(['site_{{year:04d}}{{month:02d}}',
+                                        '{{day:02d}}', fname[2]])}
                   for ss in inst_ids.keys()}
 remote_tags = {ss: {kk: supported_tags[ss][kk].format(file_type='hdf5')
                     for kk in inst_ids[ss]} for ss in inst_ids.keys()}
 
-<<<<<<< HEAD
-=======
-# Madrigal tags
-madrigal_inst_code = 8000
-madrigal_tag = {'': {'vtec': '3500', 'site': '3506'}}
-# , 'los': '3505'}} <- Issue #12
-
->>>>>>> 310b8192
 # ----------------------------------------------------------------------------
 # Instrument test attributes
 
