--- conflicted
+++ resolved
@@ -83,19 +83,10 @@
 def init(self):
     """Initialize the Instrument object with values specific to GNSS TEC."""
 
-<<<<<<< HEAD
     self.acknowledgements = '\n'.join([gnss.acknowledgements(self.name),
                                        general.cedar_rules()])
-    self.references = gnss.references(self.name, self.tag)
+    self.references = gnss.references(self.name)
     logger.info(self.acknowledgements)
-=======
-    ackn_str = '\n'.join([gnss.acknowledgements(self.name),
-                          general.cedar_rules()])
-
-    logger.info(ackn_str)
-    self.acknowledgements = ackn_str
-    self.references = gnss.references(self.name)
->>>>>>> 329b0c0a
 
     return
 
