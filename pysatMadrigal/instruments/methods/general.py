# -*- coding: utf-8 -*-.
"""General routines for integrating CEDAR Madrigal instruments into pysat.

"""

import datetime as dt
import gzip
import numpy as np
import os
import pandas as pds
import xarray as xr

import h5py
import pysat

from madrigalWeb import madrigalWeb


logger = pysat.logger
file_types = {'hdf5': 'hdf5', 'netCDF4': 'netCDF4', 'simple': 'simple.gz'}


def cedar_rules():
    """General acknowledgement statement for Madrigal data.

    Returns
    -------
    ackn : str
        String with general acknowledgement for all CEDAR Madrigal data

    """
    ackn = "".join(["Contact the PI when using this data, in accordance ",
                    "with the CEDAR 'Rules of the Road'"])
    return ackn


def load(fnames, tag=None, inst_id=None, xarray_coords=None):
    """Loads data from Madrigal into Pandas or XArray

    Parameters
    ----------
    fnames : array-like
        iterable of filename strings, full path, to data files to be loaded.
        This input is nominally provided by pysat itself.
    tag : str
        tag name used to identify particular data set to be loaded.
        This input is nominally provided by pysat itself. While
        tag defaults to None here, pysat provides '' as the default
        tag unless specified by user at Instrument instantiation. (default='')
    inst_id : str
        Satellite ID used to identify particular data set to be loaded.
        This input is nominally provided by pysat itself. (default='')
    xarray_coords : list or NoneType
        List of keywords to use as coordinates if xarray output is desired
        instead of a Pandas DataFrame.  Can build an xarray Dataset
        that have different coordinate dimensions by providing a dict
        inside the list instead of coordinate variable name strings. Each dict
        will have a tuple of coordinates as the key and a list of variable
        strings as the value.  Empty list if None. For example,
        xarray_coords=[{('time',): ['year', 'doy'],
<<<<<<< HEAD
        ('time', 'gdalt'): ['data1', 'data2']}]. (default=None)
=======
        ('time', 'gdalt'): ['data1', 'data2']}]. (default=[])
    file_type : strö
        File format for Madrigal data.  Currently only accept 'netCDF4' and
        'hdf5'. (default='hdf5')
>>>>>>> 1a9def67

    Returns
    -------
    data : pds.DataFrame or xr.Dataset
        A pandas DataFrame or xarray Dataset holding the data from the file
    meta : pysat.Meta
        Metadata from the file, as well as default values from pysat

    Note
    ----
    Currently HDF5 reading breaks if a different file type was used previously

    This routine is called as needed by pysat. It is not intended
    for direct user interaction.

    """
    # Test the file formats
    load_file_types = {ftype: [] for ftype in file_types.keys()}
    for fname in fnames:
        for ftype in file_types.keys():
            if fname.find(ftype) > 0:
                load_file_types[ftype].append(fname)
                break

    # Initialize xarray coordinates, if needed
    if xarray_coords is None:
        xarray_coords = []

    # Initialize the output
    meta = pysat.Meta()
    labels = []
    data = None

    # Load the file data for netCDF4 files
    if len(load_file_types["netCDF4"]) == 1:
        # Xarray natively opens netCDF data into a Dataset
        file_data = xr.open_dataset(load_file_types["netCDF4"][0],
                                    engine="netcdf4")
    elif len(load_file_types["netCDF4"]) > 1:
        file_data = xr.open_mfdataset(load_file_types["netCDF4"],
                                      combine='by_coords', engine="netcdf4")

    if len(load_file_types["netCDF4"]) > 0:
        # Currently not saving file header data, as all metadata is at
        # the data variable level
        if len(labels) == 0:
            for item in file_data.data_vars.keys():
                name_string = item
                unit_string = file_data[item].attrs['units']
                desc_string = file_data[item].attrs['description']
                labels.append(name_string)
                meta[name_string.lower()] = {meta.labels.name: name_string,
                                             meta.labels.units: unit_string,
                                             meta.labels.desc: desc_string}

                # Remove any metadata from xarray
                file_data[item].attrs = {}

        # Reset UNIX timestamp as datetime and set it as an index
        file_data = file_data.rename({'timestamps': 'time'})
        time_data = pds.to_datetime(file_data['time'].values, unit='s')
        data = file_data.assign_coords({'time': ('time', time_data)})

    # Load the file data for HDF5 files
    if len(load_file_types["hdf5"]) > 0 or len(load_file_types["simple"]) > 0:
        # Ensure we don't try to create an xarray object with only time as
        # the coordinate
        coord_len = len(xarray_coords)
        if 'time' in xarray_coords:
            coord_len -= 1

        # Cycle through all the filenames
        fdata = []
        fnames = list(load_file_types["hdf5"])
        fnames.extend(load_file_types["simple"])
        for fname in fnames:
            # Open the specified file
            if fname in load_file_types["simple"]:
                # Get the gzipped text data
                with gzip.open(fname, 'rb') as fin:
                    file_data = fin.readlines()

                # Load available info into pysat.Meta if this is the first file
                header = [item.decode('UTF-8')
                          for item in file_data.pop(0).split()]
                if len(labels) == 0:
                    for item in header:
                        labels.append(item)
                        meta[item.lower()] = {meta.labels.name: item}

                # Construct a dict of the output
                file_dict = {item.lower(): list() for item in header}
                for line in file_data:
                    for i, val in enumerate(line.split()):
                        file_dict[header[i].lower()].append(float(val))

                # Load data into frame, with labels from metadata
                ldata = pds.DataFrame.from_dict(file_dict)
            else:
                # Open the specified file and get the data and metadata
                filed = h5py.File(fname, 'r')
                file_data = filed['Data']['Table Layout']
                file_meta = filed['Metadata']['Data Parameters']

                # Load available info into pysat.Meta if this is the first file
                if len(labels) == 0:
                    for item in file_meta:
                        name_string = item[0].decode('UTF-8')
                        unit_string = item[3].decode('UTF-8')
                        desc_string = item[1].decode('UTF-8')
                        labels.append(name_string)
                        meta[name_string.lower()] = {
                            meta.labels.name: name_string,
                            meta.labels.units: unit_string,
                            meta.labels.desc: desc_string}

                # Add additional metadata notes. Custom attributes attached to
                # meta are attached to corresponding Instrument object when
                # pysat receives data and meta from this routine
                for key in filed['Metadata']:
                    if key != 'Data Parameters':
                        setattr(meta, key.replace(' ', '_'),
                                filed['Metadata'][key][:])

                # Load data into frame, with labels from metadata
                ldata = pds.DataFrame.from_records(file_data, columns=labels)

                # Enforce lowercase variable names
                ldata.columns = [item.lower() for item in ldata.columns]

            # Extended processing is the same for simple and HDF5 files
            #
            # Construct datetime index from times
            time_keys = np.array(['year', 'month', 'day', 'hour', 'min', 'sec'])
            if not np.all([key in ldata.columns for key in time_keys]):
                time_keys = [key for key in time_keys
                             if key not in ldata.columns]
                raise ValueError(' '.join(["unable to construct time index, ",
                                           "missing {:}".format(time_keys)]))

            uts = 3600.0 * ldata.loc[:, 'hour'] + 60.0 * ldata.loc[:, 'min'] \
                + ldata.loc[:, 'sec']
            time = pysat.utils.time.create_datetime_index(
                year=ldata.loc[:, 'year'], month=ldata.loc[:, 'month'],
                day=ldata.loc[:, 'day'], uts=uts)

            # Declare index or recast as xarray
            if coord_len > 0:
                # If a list was provided, recast as a dict and grab the data
                # columns
                if not isinstance(xarray_coords, dict):
                    xarray_coords = {tuple(xarray_coords):
                                     [col for col in ldata.columns
                                      if col not in xarray_coords]}

                # Determine the order in which the keys should be processed:
                #  Greatest to least number of dimensions
                len_dict = {len(xcoords): xcoords
                            for xcoords in xarray_coords.keys()}
                coord_order = [len_dict[xkey] for xkey in sorted(
                    [lkey for lkey in len_dict.keys()], reverse=True)]

                # Append time to the data frame
                ldata = ldata.assign(time=pds.Series(time, index=ldata.index))

                # Cycle through each of the coordinate dimensions
                xdatasets = list()
                for xcoords in coord_order:
                    if not np.all([xkey.lower() in ldata.columns
                                   for xkey in xcoords]):
                        raise ValueError(''.join(['unknown coordinate key ',
                                                  'in [{:}'.format(xcoords),
                                                  '], use only: {:}'.format(
                                                      ldata.columns)]))
                    if not np.all([xkey.lower() in ldata.columns
                                   for xkey in xarray_coords[xcoords]]):
                        data_mask = [xkey.lower() in ldata.columns
                                     for xkey in xarray_coords[xcoords]]
                        if np.all(~np.array(data_mask)):
                            raise ValueError(''.join([
                                'all provided data variables [',
                                '{:}] are unk'.format(xarray_coords[xcoords]),
                                'nown, use only: {:}'.format(ldata.columns)]))
                        else:
                            logger.warning(''.join([
                                'unknown data variable in [',
                                '{:}], use'.format(xarray_coords[xcoords]),
                                ' only: {:}'.format(ldata.columns)]))

                            # Remove the coordinates that aren't present
                            temp = np.array(xarray_coords[xcoords])[data_mask]
                            xarray_coords[xcoords] = list(temp)

                    # Select the desired data values
                    sel_data = ldata[list(xcoords) + xarray_coords[xcoords]]

                    # Remove duplicates before indexing, to ensure data with
                    # the same values at different locations are kept
                    sel_data = sel_data.drop_duplicates()

                    # Set the indices
                    sel_data = sel_data.set_index(list(xcoords))

                    # Recast as an xarray
                    xdatasets.append(sel_data.to_xarray())

                # Get the necessary information to test the data
                lcols = ldata.columns
                len_data = len(lcols)

                # Merge all of the datasets
                ldata = xr.merge(xdatasets)
                test_variables = [xkey for xkey in ldata.variables.keys()]
                ltest = len(test_variables)

                # Test to see that all data was retrieved
                if ltest != len_data:
                    if ltest < len_data:
                        estr = 'missing: {:}'.format(
                            ' '.join([dvar for dvar in lcols
                                      if dvar not in test_variables]))
                    else:
                        estr = 'have extra: {:}'.format(
                            ' '.join([tvar for tvar in test_variables
                                      if tvar not in lcols]))
                        raise ValueError(''.join([
                            'coordinates not supplied for all data columns',
                            ': {:d} != {:d}; '.format(ltest, len_data), estr]))
            else:
                # Set the index to time
                ldata.index = time

                # Raise a logging warning if there are duplicate times. This
                # means the data should be stored as an xarray Dataset
                if np.any(time.duplicated()):
                    logger.warning(''.join(["duplicated time indices, ",
                                            "consider specifing additional",
                                            " coordinates and storing the ",
                                            "data as an xarray Dataset"]))

            # Compile a list of the data objects
            fdata.append(ldata)

        # Merge the data together, accounting for potential netCDF output
        if data is None and len(fdata) == 1:
            data = fdata[0]
        else:
            if coord_len > 0:
                if data is None:
                    data = xr.merge(fdata)
                else:
                    data = xr.combine_by_coords([data, xr.merge(fdata)])
            else:
                if data is None:
                    data = pds.concat(fdata)
                else:
                    ldata = pds.concat(fdata).to_xarray()
                    ldata = ldata.rename({'index': 'time'})
                    data = xr.combine_by_coords([data, ldata])

    # Ensure that data is at least an empty Dataset
    if data is None:
        data = xr.Dataset()

    return data, meta


def download(date_array, inst_code=None, kindat=None, data_path=None,
             user=None, password=None, url="http://cedar.openmadrigal.org",
             file_type='hdf5'):
    """Downloads data from Madrigal.

    Parameters
    ----------
    date_array : array-like
        list of datetimes to download data for. The sequence of dates need not
        be contiguous.
    inst_code : string
        Madrigal instrument code(s), cast as a string.  If multiple are used,
        separate them with commas. (default=None)
    kindat : string
        Experiment instrument code(s), cast as a string.  If multiple are used,
        separate them with commas. (default=None)
    data_path : string
        Path to directory to download data to. (default=None)
    user : string
        User string input used for download. Provided by user and passed via
        pysat. If an account is required for dowloads this routine here must
        error if user not supplied. (default=None)
    password : string
        Password for data download. (default=None)
    url : string
        URL for Madrigal site (default='http://cedar.openmadrigal.org')
    file_type : string
        File format for Madrigal data.  Load routines currently only accepts
        'hdf5' and 'netCDF4', but any of the Madrigal options may be used
        here. (default='hdf5')

    Note
    ----
    The user's names should be provided in field user. Ruby Payne-Scott should
    be entered as Ruby+Payne-Scott

    The password field should be the user's email address. These parameters
    are passed to Madrigal when downloading.

    The affiliation field is set to pysat to enable tracking of pysat
    downloads.

    """

    if file_type not in file_types.keys():
        raise ValueError("Unknown file format {:}, accepts {:}".format(
            file_type, file_types.keys()))

    _check_madrigal_params(inst_code=inst_code, user=user, password=password)

    if kindat is None:
        raise ValueError("Must supply Madrigal experiment code")

    # Get the list of desired remote files
    start = date_array.min()
    stop = date_array.max()
    if start == stop:
        stop += dt.timedelta(days=1)

    # Initialize the connection to Madrigal
    logger.info('Connecting to Madrigal')
    web_data = madrigalWeb.MadrigalData(url)
    logger.info('Connection established.')

    files = get_remote_filenames(inst_code=inst_code, kindat=kindat,
                                 user=user, password=password,
                                 web_data=web_data, url=url,
                                 start=start, stop=stop)

    for mad_file in files:
        # Build the local filename
        local_file = os.path.join(data_path,
                                  os.path.basename(mad_file.name))
        if local_file.find(file_type) <= 0:
            split_file = local_file.split(".")
            split_file[-1] = file_type
            local_file = ".".join(split_file)

        if not os.path.isfile(local_file):
            fstr = ''.join(('Downloading data for ', local_file))
            logger.info(fstr)
            web_data.downloadFile(mad_file.name, local_file, user, password,
                                  "pysat", format=file_type)
        else:
            estr = ''.join((local_file, ' already exists. Skipping.'))
            logger.info(estr)

    return


def get_remote_filenames(inst_code=None, kindat=None, user=None,
                         password=None, web_data=None,
                         url="http://cedar.openmadrigal.org",
                         start=dt.datetime(1900, 1, 1), stop=dt.datetime.now(),
                         date_array=None):
    """Retrieve the remote filenames for a specified Madrigal experiment

    Parameters
    ----------
    inst_code : string
        Madrigal instrument code(s), cast as a string.  If multiple are used,
        separate them with commas. (default=None)
    kindat : string
        Madrigal experiment code(s), cast as a string.  If multiple are used,
        separate them with commas.  If not supplied, all will be returned.
        (default=None)
    data_path : string
        Path to directory to download data to. (default=None)
    user : string
        User string input used for download. Provided by user and passed via
        pysat. If an account is required for dowloads this routine here must
        error if user not supplied. (default=None)
    password : string
        Password for data download. (default=None)
    web_data : MadrigalData
        Open connection to Madrigal database or None (will initiate using url)
        (default=None)
    url : string
        URL for Madrigal site (default='http://cedar.openmadrigal.org')
    start : dt.datetime
        Starting time for file list (defaults to 01-01-1900)
    stop : dt.datetime
        Ending time for the file list (defaults to time of run)
    date_array : dt.datetime
        Array of datetimes to download data for. The sequence of dates need not
        be contiguous and will be used instead of start and stop if supplied.
        (default=None)

    Returns
    -------
    files : madrigalWeb.madrigalWeb.MadrigalExperimentFile
        Madrigal file object that contains remote experiment file data

    Note
    ----
    The user's names should be provided in field user. Ruby Payne-Scott should
    be entered as Ruby+Payne-Scott

    The password field should be the user's email address. These parameters
    are passed to Madrigal when downloading.

    The affiliation field is set to pysat to enable tracking of pysat
    downloads.


    """

    _check_madrigal_params(inst_code=inst_code, user=user, password=password)

    if kindat is None:
        kindat = []
    else:
        kindat = [int(kk) for kk in kindat.split(",")]

    # If date_array supplied, overwrite start and stop
    if date_array is not None:
        if len(date_array) == 0:
            raise ValueError('unknown date_array supplied: {:}'.format(
                date_array))
        start = date_array.min()
        stop = date_array.max()
    # if start and stop are identical, increment
    if start == stop:
        stop += dt.timedelta(days=1)
    # open connection to Madrigal
    if web_data is None:
        web_data = madrigalWeb.MadrigalData(url)

    # get list of experiments for instrument from in desired range
    exp_list = web_data.getExperiments(inst_code, start.year, start.month,
                                       start.day, start.hour, start.minute,
                                       start.second, stop.year, stop.month,
                                       stop.day, stop.hour, stop.minute,
                                       stop.second)

    # iterate over experiments to grab files for each one
    files = list()
    logger.info("Found {:d} Madrigal experiments".format(len(exp_list)))
    for exp in exp_list:
        if good_exp(exp, date_array=date_array):
            file_list = web_data.getExperimentFiles(exp.id)

            if len(kindat) == 0:
                files.extend(file_list)
            else:
                for file_obj in file_list:
                    if file_obj.kindat in kindat:
                        files.append(file_obj)

    return files


def good_exp(exp, date_array=None):
    """ Determine if a Madrigal experiment has good data for specified dates

    Parameters
    ----------
    exp : MadrigalExperimentFile
        MadrigalExperimentFile object
    date_array : array-like
        list of datetimes to download data for. The sequence of dates need not
        be contiguous.

    Returns
    -------
    gflag : boolean
        True if good, False if bad

    """

    gflag = False

    if exp.id != -1:
        if date_array is None:
            gflag = True
        else:
            exp_start = dt.date(exp.startyear, exp.startmonth,
                                exp.startday)
            exp_end = (dt.date(exp.endyear, exp.endmonth, exp.endday)
                       + dt.timedelta(days=1))

            for date_val in date_array:
                if date_val.date() >= exp_start and date_val.date() <= exp_end:
                    gflag = True
                    break

    return gflag


def list_remote_files(tag, inst_id, inst_code=None, kindats=None, user=None,
                      password=None, supported_tags=None,
                      url="http://cedar.openmadrigal.org",
                      two_digit_year_break=None, start=dt.datetime(1900, 1, 1),
                      stop=dt.datetime.utcnow()):
    """List files available from Madrigal.

    Parameters
    ----------
    tag : string or NoneType
        Denotes type of file to load.  Accepted types are <tag strings>.
        (default=None)
    inst_id : string or NoneType
        Specifies the satellite ID for a constellation.  Not used.
        (default=None)
    inst_code : string
        Madrigal instrument code(s), cast as a string.  If multiple are used,
        separate them with commas. (default=None)
    kindats : dict
        Madrigal experiment codes, in a dict of dicts with inst_ids as top level
        keys and tags as second level keys with Madrigal experiment code(s)
        as values.  These should be strings, with multiple codes separated by
        commas. (default=None)
    data_path : string
        Path to directory to download data to. (default=None)
    user : string
        User string input used for download. Provided by user and passed via
        pysat. If an account is required for dowloads this routine here must
        error if user not supplied. (default=None)
    password : string
        Password for data download. (default=None)
    supported_tags : dict or NoneType
        keys are inst_id, each containing a dict keyed by tag
        where the values file format template strings. (default=None)
    url : string
        URL for Madrigal site (default='http://cedar.openmadrigal.org')
    two_digit_year_break : int
        If filenames only store two digits for the year, then
        '1900' will be added for years >= two_digit_year_break
        and '2000' will be added for years < two_digit_year_break.
    start : dt.datetime
        Starting time for file list (defaults to 01-01-1900)
    stop : dt.datetime
        Ending time for the file list (defaults to time of run)

    Returns
    -------
    pds.Series
        A series of filenames, see `pysat.utils.files.process_parsed_filenames`
        for more information.

    Raises
    ------
    ValueError
        For missing kwarg input
    KeyError
        For dictionary input missing requested tag/inst_id

    Note
    ----
    The user's names should be provided in field user. Ruby Payne-Scott should
    be entered as Ruby+Payne-Scott

    The password field should be the user's email address. These parameters
    are passed to Madrigal when downloading.

    The affiliation field is set to pysat to enable tracking of pysat
    downloads.

    Examples
    --------
    This method is intended to be set in an instrument support file at the
    top level using functools.partial
    ::

        list_remote_files = functools.partial(mad_meth.list_remote_files,
                                              supported_tags=supported_tags,
                                              inst_code=madrigal_inst_code,
                                              kindats=madrigal_tag)

    """

    _check_madrigal_params(inst_code=inst_code, user=user, password=password)

    # Test input
    if supported_tags is None or kindats is None:
        raise ValueError('Must supply supported_tags and kindats dicts')

    # Raise KeyError if input dictionaries don't match the input
    format_str = supported_tags[inst_id][tag]
    kindat = kindats[inst_id][tag]

    # Retrieve remote file experiment list
    files = get_remote_filenames(inst_code=inst_code, kindat=kindat, user=user,
                                 password=password, url=url, start=start,
                                 stop=stop)

    filenames = [os.path.basename(file_exp.name) for file_exp in files]

    # Parse these filenames to grab out the ones we want
    logger.info("Parsing filenames")
    stored = pysat.utils.files.parse_fixed_width_filenames(filenames,
                                                           format_str)

    # Process the parsed filenames and return a properly formatted Series
    logger.info("Processing filenames")
    return pysat.utils.files.process_parsed_filenames(stored,
                                                      two_digit_year_break)


def list_files(tag=None, inst_id=None, data_path=None, format_str=None,
               supported_tags=None, file_cadence=dt.timedelta(days=1),
               two_digit_year_break=None, delimiter=None, file_type=None):
    """Return a Pandas Series of every file for chosen Instrument data.

    Parameters
    ----------
    tag : string or NoneType
        Denotes type of file to load.  Accepted types are <tag strings>.
        (default=None)
    inst_id : string or NoneType
        Specifies the satellite ID for a constellation.  Not used.
        (default=None)
    data_path : string or NoneType
        Path to data directory.  If None is specified, the value previously
        set in Instrument.files.data_path is used.  (default=None)
    format_str : string or NoneType
        User specified file format.  If None is specified, the default
        formats associated with the supplied tags are used. (default=None)
    supported_tags : dict or NoneType
        keys are inst_id, each containing a dict keyed by tag
        where the values file format template strings. (default=None)
    file_cadence : dt.timedelta or pds.DateOffset
        pysat assumes a daily file cadence, but some instrument data file
        contain longer periods of time.  This parameter allows the specification
        of regular file cadences greater than or equal to a day (e.g., weekly,
        monthly, or yearly). (default=dt.timedelta(days=1))
    two_digit_year_break : int or NoneType
        If filenames only store two digits for the year, then '1900' will be
        added for years >= two_digit_year_break and '2000' will be added for
        years < two_digit_year_break. If None, then four-digit years are
        assumed. (default=None)
    delimiter : string or NoneType
        Delimiter string upon which files will be split (e.g., '.'). If None,
        filenames will be parsed presuming a fixed width format. (default=None)
    file_type : str or NoneType
        File format for Madrigal data.  Load routines currently accepts 'hdf5',
        'simple', and 'netCDF4', but any of the Madrigal options may be used
        here. If None, will look for all known file types. (default=None)

    Returns
    -------
    out : pds.Series
        A pandas Series containing the verified available files

    """
    # Initialize the transitional variables
    list_file_types = file_types.keys() if file_type is None else [file_type]
    sup_tags = {inst_id: {tag: supported_tags[inst_id][tag]}}
    out_series = list()

    # Cycle through each requested file type, loading the requested files
    for ftype in list_file_types:
        if supported_tags[inst_id][tag].find('{file_type}') > 0:
            sup_tags[inst_id][tag] = supported_tags[inst_id][tag].format(
                file_type=file_types[ftype])

        out_series.append(pysat.instruments.methods.general.list_files(
            tag=tag, inst_id=inst_id, data_path=data_path,
            format_str=format_str, supported_tags=sup_tags,
            file_cadence=file_cadence,
            two_digit_year_break=two_digit_year_break, delimiter=delimiter))

    # Combine the file lists, ensuring the files are correctly ordered
    if len(out_series) == 0:
        out = pds.Series(dtype=str)
    elif len(out_series) == 1:
        out = out_series[0]
    else:
        out = pds.concat(out_series).sort_index()

    return out


def filter_data_single_date(inst):
    """Filters data to a single date.

    Parameters
    ----------
    inst : pysat.Instrument
        Instrument object to which this routine should be attached

    Note
    ----
    Madrigal serves multiple days within a single JRO file
    to counter this, we will filter each loaded day so that it only
    contains the relevant day of data. This is only applied if loading
    by date. It is not applied when supplying pysat with a specific
    filename to load, nor when data padding is enabled. Note that when
    data padding is enabled the final data available within the instrument
    will be downselected by pysat to only include the date specified.

    This routine is intended to be added to the Instrument
    nanokernel processing queue via
    ::

        inst = pysat.Instrument()
        inst.custom_attach(filter_data_single_date)

    This function will then be automatically applied to the
    Instrument object data on every load by the pysat nanokernel.

    Warnings
    --------
    For the best performance, this function should be added first in the queue.
    This may be ensured by setting the default function in a  pysat instrument
    file to this one.

    To do this, within platform_name.py set `preprocess` at the top level.
    ::

        preprocess = pysat.instruments.methods.madrigal.filter_data_single_date

    """

    # only do this if loading by date!
    if inst._load_by_date and inst.pad is None:
        # identify times for the loaded date
        idx, = np.where((inst.index >= inst.date)
                        & (inst.index < (inst.date + pds.DateOffset(days=1))))

        # downselect from all data
        inst.data = inst[idx]

    return


def _check_madrigal_params(inst_code, user, password):
    """Checks that parameters requried by Madrigal database are passed through.

    Parameters
    ----------
    inst_code : str
        Madrigal instrument code(s), cast as a string.  If multiple are used,
        separate them with commas.
    user : str
        The user's names should be provided in field user. Ruby Payne-Scott
        should be entered as Ruby+Payne-Scott
    password : str
        The password field should be the user's email address. These parameters
            are passed to Madrigal when downloading.

    Raises
    ------
    ValueError
        Default values of None will raise an error.

    """

    if inst_code is None:
        raise ValueError("Must supply Madrigal instrument code")

    if not (isinstance(user, str) and isinstance(password, str)):
        raise ValueError(' '.join(("The madrigal database requries a username",
                                   "and password.  Please input these as",
                                   "user='firstname+lastname' and",
                                   "password='myname@email.address' in this",
                                   "function.")))

    return<|MERGE_RESOLUTION|>--- conflicted
+++ resolved
@@ -58,14 +58,7 @@
         will have a tuple of coordinates as the key and a list of variable
         strings as the value.  Empty list if None. For example,
         xarray_coords=[{('time',): ['year', 'doy'],
-<<<<<<< HEAD
         ('time', 'gdalt'): ['data1', 'data2']}]. (default=None)
-=======
-        ('time', 'gdalt'): ['data1', 'data2']}]. (default=[])
-    file_type : strö
-        File format for Madrigal data.  Currently only accept 'netCDF4' and
-        'hdf5'. (default='hdf5')
->>>>>>> 1a9def67
 
     Returns
     -------
