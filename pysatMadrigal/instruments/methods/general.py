#!/usr/bin/env python
# Full license can be found in License.md
# Full author list can be found in .zenodo.json file
# DOI:10.5281/zenodo.3824979
# ----------------------------------------------------------------------------
# -*- coding: utf-8 -*-.
"""General routines for integrating CEDAR Madrigal instruments into pysat.

"""

import datetime as dt
import gzip
import numpy as np
import os
import pandas as pds
import xarray as xr

import h5py
import pysat

from madrigalWeb import madrigalWeb


logger = pysat.logger
file_types = {'hdf5': 'hdf5', 'netCDF4': 'netCDF4', 'simple': 'simple.gz'}


def cedar_rules():
    """General acknowledgement statement for Madrigal data.

    Returns
    -------
    ackn : str
        String with general acknowledgement for all CEDAR Madrigal data

    """
    ackn = "".join(["Contact the PI when using this data, in accordance ",
                    "with the CEDAR 'Rules of the Road'"])
    return ackn


def known_madrigal_inst_codes(pandas_format=None):
    """Supplies known Madrigal instrument codes with a brief description.

    Parameters
    ----------
    pandas_format : bool or NoneType
       Separate instrument codes by time-series (True) or multi-dimensional
       data types (False) if a boolean is supplied, or supply all if NoneType
       (default=None)

    Returns
    -------
    inst_codes : dict
        Dictionary with string instrument code values as keys and a brief
        description of the corresponding instrument as the value.

    """

    time_series = {'120': 'Interplanetary Mag Field and Solar Wind',
                   '210': 'Geophysical Indicies', '211': 'AE Index',
                   '212': 'DST Index', '170': 'POES Spacecraft Particle Flux',
                   '180': 'DMSP-Auroral Boundary Index',
                   '8100': 'Defense Meteorological Satellite Program',
                   '8105': 'Van Allen Probes', '8400': 'Jason/Topex Ocean TEC',
                   '8250': 'Jicamarca Magnetometer',
                   '8255': 'Piura Magnetometer',
                   '8300': 'Sodankyla Magnetometer',
                   '7800': 'Green Bank Telescope'}
    multi_dim = {'10': 'Jicamarca ISR', '20': 'Arecibo ISR Linefeed',
                 '21': 'Arecibo ISR Gregorian',
                 '22': 'Arecibo ISR Velocity Vector',
                 '25': 'MU ISR', '30': 'Millstone Hill ISR',
                 '31': 'Millstone Hill UHF Steerable Antenna',
                 '32': 'Millstone Hill UHF Zenith Antenna',
                 '40': 'St. Santin ISR', '41': 'St. Santin Nançay Receiver',
                 '42': 'St. Santin Mende Receiver',
                 '43': 'St. Santin Monpazier Receiver',
                 '45': 'Kharkov Ukraine ISR', '50': 'Chatanika ISR',
                 '53': 'ISTP Irkutsk Radar', '57': 'UK Malvern ISR',
                 '61': 'Poker Flat ISR', '70': 'EISCAT combined ISRs',
                 '71': 'EISCAT Kiruna UHF ISR', '72': 'EISCAT Tromsø UHF ISR',
                 '73': 'EISCAT Sodankylä UHF ISR',
                 '74': 'EISCAT Tromsø VHF ISR', '75': 'EISCAT Kiruna VHF ISR',
                 '76': 'EISCAT Sodankylä VHF ISR', '80': 'Sondrestrom ISR',
                 '85': 'ALTAIR ISR', '91': 'Resolute Bay North ISR',
                 '92': 'Resolute Bay Canada ISR',
                 '95': 'EISCAT Svalbard ISR Longyearbyen',
                 '100': 'QuJing ISR', '310': 'TGCM/TIGCM model',
                 '311': 'AMIE Model', '312': 'USU-TDIM Model',
                 '320': 'Solar sd Tides', '321': 'Lunar sd Tides',
                 '322': 'GSWM model', '820': 'Halley HF Radar',
                 '830': 'Syowa Station HF Radar', '845': 'Kapuskasing HF Radar',
                 '861': 'Saskatoon HF Radar', '870': 'Goose Bay HF Radar',
                 '900': 'Hankasalmi HF Radar', '910': 'Stokkseyri HF Radar',
                 '911': 'Pykkvibaer HF Radar', '1040': 'Arecibo MST Radar',
                 '1140': 'Poker Flat MST Radar',
                 '1180': 'SOUSY Svalbard MST Radar Longyearbyen',
                 '1210': 'Scott Base MF Radar',
                 '1215': 'Davis Antarctica MF radar',
                 '1220': 'Mawson MF Radar', '1221': 'Rothera MF radar',
                 '1230': 'Christchurch MF Radar',
                 '1240': 'Adelaide MF Radar', '1245': 'Rarotonga MF radar',
                 '1254': 'Tirunelveli MF radar', '1270': 'Kauai MF radar',
                 '1275': 'Yamagawa MF radar', '1285': 'Platteville MF radar',
                 '1310': 'Wakkanai MF radar', '1320': 'Collm LF Radar',
                 '1340': 'Saskatoon MF Radar',
                 '1375': 'The Poker Flat MF radar', '1390': 'Tromsø MF Radar',
                 '1395': 'Syowa MF Radar', '1400': 'Halley MF Radar',
                 '13': 'JASMET Jicamarca All-Sky Specular Meteor Radar',
                 '1539': 'Ascension Island Meteor Radar',
                 '1540': 'Rothera Meteor Radar',
                 '1560': 'Atlanta meteor Radar', '1620': 'Durham meteor Radar',
                 '1750': 'Obninsk meteor radar', '1775': 'Esrange meteor radar',
                 '1780': 'Wuhan meteor radar', '1781': 'Mohe meteor radar',
                 '1782': 'Beijing meteor radar', '1783': 'Sanya meteor radar',
                 '1784': 'South Pole meteor radar',
                 '1785': 'Southern Argentina Agile Meteor Radar',
                 '1786': 'Cachoeira Paulista Meteor Radar',
                 '1787': 'Buckland Park Meteor Radar',
                 '1788': 'Kingston Meteor Radar', '1790': 'Andes Meteor Radar',
                 '1791': 'Southern Cross Meteor Radar',
                 '1792': 'Las Campanas Meteor Radar',
                 '1793': 'CONDOR multi-static meteor radar system',
                 '2090': 'Christmas Island ST/MEDAC Radar',
                 '2200': 'Platteville ST/MEDAC Radar',
                 '2550': 'ULowell Digisonde MLH Radar',
                 '2890': 'Sondre Stromfjord Digisonde',
                 '2900': 'Sodankylä Ionosonde (SO166)',
                 '2930': 'Qaanaaq Digisonde ST/MEDAC Radars',
                 '2950': 'EISCAT Tromsø Dynasonde',
                 '2951': 'EISCAT Svalbard Dynasonde',
                 '2952': 'IRF Dynasonde at EISCAT site Kiruna',
                 '5000': 'South Pole Fabry-Perot', '5005': 'Palmer Fabry Perot',
                 '5015': 'Arrival Heights Fabry-Perot',
                 '5020': 'Halley Fabry-Perot',
                 '5060': 'Mount John Fabry-Perot',
                 '5140': 'Fabry-Perot Arequipa',
                 '5145': 'Fabry-Perot Jicamarca', '5150': 'Fabry-Perot Mobile',
                 '5160': 'Arecibo Fabry-Perot',
                 '5190': 'Kitt Peak H-alpha Fabry-Perot',
                 '5240': 'Fritz Peak Fabry-Perot',
                 '5292': 'Ann Arbor Fabry-Perot',
                 '5300': 'Peach Mountain Fabry-Perot',
                 '5340': 'Millstone Hill Fabry-Perot',
                 '5360': 'Millstone Hill High-Res Fabry-Perot',
                 '5370': 'Arecibo Imaging Doppler Fabry-Perot',
                 '5380': 'Culebra Fabry-Perot',
                 '5430': 'Watson Lake Fabry-Perot',
                 '5460': 'College Fabry-Perot',
                 '5465': 'Poker Flat all-sky scanning Fabry-Perot',
                 '5470': 'Fort Yukon Fabry-Perot',
                 '5475': 'Poker Flat Fabry-Perot',
                 '5480': 'Sondre Stromfjord Fabry-Perots',
                 '5510': 'Inuvik NWT Fabry-Perot',
                 '5535': 'Resolute Bay Fabry-Perot',
                 '5540': 'Thule Fabry-Perot', '5545': 'Cariri Brazil FPI',
                 '5546': 'Cajazeiras Brazil FPI',
                 '5547': 'Pisgah Astronomical Research FPI',
                 '5548': 'Urbana Atmospheric Observatory FPI',
                 '5549': 'Kirtland Airforce Base FPI',
                 '5550': 'Virginia Tech FPI',
                 '5551': 'Peach Mountain (MiniME) FPI',
                 '5552': 'Merihill Peru FPI', '5553': 'Nazca Peru FPI',
                 '5554': 'Eastern Kentucky FPI',
                 '5600': 'Jang Bogo Station FPI',
                 '5700': 'South Pole Michelson Interferometer',
                 '5720': 'Daytona Beach Michelson Interferometer',
                 '5860': 'Stockholm IR Michelson',
                 '5900': 'Sondrestrom Michelson Interferometer',
                 '5950': 'Resolute Bay Michelson Interferometer',
                 '5980': 'Eureka Michelson Interferometer',
                 '6205': 'Arecibo Potassium [K] lidar',
                 '6206': 'Arecibo Sodium [Na] lidar',
                 '6300': 'CEDAR lidar', '6320': 'Colorado State sodium lidar',
                 '6330': 'Rayleigh lidar at the ALO - USU/CASS',
                 '6340': 'Andes Na T/W Lidar', '6350': 'ALOMAR Sodium Lidar',
                 '6360': 'CU STAR Sodium Lidar', '6370': 'USU Na lidar',
                 '6380': 'Poker Flat lidar', '7190': 'USU CCD Imager',
                 '7192': 'USU Advanced Mesospheric Temperature Mapper',
                 '7200': 'BU Millstone All-Sky Imager',
                 '7201': 'BU Arecibo All-Sky Imager',
                 '7202': 'BU Asiago All-Sky Imager',
                 '7203': 'BU El Leoncito All-Sky Imager',
                 '7204': 'BU McDonald All-Sky Imager',
                 '7205': 'BU Rio Grande All-Sky Imager',
                 '7206': 'BU Jicamarca All-Sky Imager', '7240': 'MIO',
                 '7580': 'All-sky cameras at Qaanaaq',
                 '11': 'Jicamarca Bistatic Radar', '840': 'JULIA',
                 '3000': 'ARL UT TBB Receiver',
                 '7600': 'Chelmsford HS Ozone Radiometer',
                 '7602': 'Lancaster UK Ozone Radiometer',
                 '7603': 'Bridgewater MA Ozone Radiometer',
                 '7604': 'Union College Ozone Radiometer',
                 '7605': 'UNC Greensboro Ozone Radiometer',
                 '7606': 'Lynnfield HS Ozone Radiometer',
                 '7607': 'Alaska Pacific Ozone Radiometer',
                 '7608': 'Hermanus SA Ozone Radiometer',
                 '7609': 'Sanae Antarctic Ozone Radiometer',
                 '7610': 'Sodankylä Ozone Radiometer',
                 '7611': 'Lancaster2 UK Ozone Radiometer',
                 '7612': 'Haystack Ridge Ozone Radiometer',
                 '7613': 'Haystack NUC3 8-channel Ozone Radiometer',
                 '7614': 'Fairbanks Ozone Radiometer',
                 '8001': 'South Pole Scintillation Receiver',
                 '8000': 'World-wide GNSS Receiver Network',
                 '8002': 'McMurdo Scintillation Receiver',
                 '8010': 'GNSS Scintillation Network',
                 '3010': 'Davis Czerny-Turner Scanning Spectrophotometer',
                 '3320': 'Wuppertal (DE) Czerny-Turner OH Grating Spectrometer',
                 '4470': 'Poker Flat 4 Channel Filter Photometer',
                 '4473': 'Fort Yukon 4 Channel Filter Photometer',
                 '4480': 'Arecibo red line photometer',
                 '4481': 'Arecibo green line photometer',
                 '7191': 'USU Mesospheric Temperature Mapper'}

    if pandas_format is None:
        inst_codes = dict(**time_series, **multi_dim)
    elif pandas_format:
        inst_codes = time_series
    else:
        inst_codes = multi_dim

    return inst_codes


def madrigal_file_format_str(inst_code, strict=False, verbose=True):
    """Supplies known Madrigal instrument codes with a brief description.

    Parameters
    ----------
    inst_code : int
        Madrigal instrument code as an integer
    strict : bool
        If True, returns only file formats that will definitely not have a
        problem being parsed by pysat.  If False, will return any file format.
        (default=False)
    verbose : bool
        If True raises logging warnings, if False does not log any warnings.
        (default=True)

    Returns
    -------
    fstr : str
        File formatting string that may or may not be parsable by pysat

    Raises
    ------
    ValueError
        If file formats with problems would be returned and `strict` is True.

    Note
    ----
    File strings that have multiple '*' wildcards typically have several
    experiment types and require a full pysat Instrument to properly manage
    these types.

    """

    if not isinstance(inst_code, int):
        inst_code = int(inst_code)

    format_str = {
        120: 'imf{{year:02d}}{{month:02d}}{{day:02d}}g.{{version:03d}}.',
        210: 'geo{{year:02d}}{{month:02d}}{{day:02d}}g.{{version:03d}}.',
        211: 'aei{{year:02d}}{{month:02d}}{{day:02d}}g.{{version:03d}}.',
        212: 'dst{{year:02d}}{{month:02d}}{{day:02d}}g.{{version:03d}}.',
        170: 'pfx{{year:02d}}{{month:02d}}{{day:02d}}g.{kindat}.',
        180: 'dmp{{year:04d}}{{month:02d}}{{day:02d}}.{{version:03d}}.',
        8100: 'dms*_{{year:04d}}{{month:02d}}{{day:02d}}_*.{{version:03d}}.',
        8105: 'van_allen_{{year:04d}}_{{month:02d}}.{{version:03d}}.',
        8400: '???{{year:04d}}{{month:02d}}{{day:02d}}j*.{{version:03d}}.',
        8250: 'jic{{year:04d}}{{month:02d}}{{day:02d}}_mag.{{version:03d}}.',
        8255: 'pmt*.',
        8300: 'smt*.',
        7800: 'gbt{{year:04d}}{{month:02d}}{{day:02d}}.{{version:03d}}.',
        10: 'jro{{year:04d}}{{month:02d}}{{day:02d}}*.{{version:03d}}.',
        20: 'aro*{{year:02d}}{{month:02d}}{{day:02d}}a.{{version:03d}}.',
        21: 'aro*{{year:02d}}{{month:02d}}{{day:02d}}*g.{{version:03d}}.',
        22: 'ar?*{{year:02d}}{{month:02d}}{{day:02d}}*.{{version:03d}}.',
        25: 'mui{{year:02d}}{{month:02d}}{{day:02d}}?.{{version:03d}}.',
        30: 'mlh{{year:02d}}{{month:02d}}{{day:02d}}?.{{version:03d}}.',
        31: 'mlh{{year:02d}}{{month:02d}}{{day:02d}}?.{{version:03d}}.',
        32: 'mlh{{year:02d}}{{month:02d}}{{day:02d}}.{{version:03d}}.',
        40: 'sts{{year:02d}}{{month:02d}}{{day:02d}}g.{{version:03d}}.',
        41: 'sts{{year:02d}}{{month:02d}}{{day:02d}}g.{{version:03d}}.',
        42: 'sts{{year:02d}}{{month:02d}}{{day:02d}}g.{{version:03d}}.',
        43: 'sts{{year:02d}}{{month:02d}}{{day:02d}}g.{{version:03d}}.',
        45: 'kha{{year:02d}}{{month:02d}}{{day:02d}}g.{{version:03d}}.',
        50: 'cht{{year:02d}}{{month:02d}}{{day:02d}}g.{kindat}.',
        53: 'ist{{year:02d}}{{month:02d}}{{day:02d}}g.{{version:03d}}.',
        57: 'mlv{{year:02d}}{{month:02d}}{{day:02d}}g.{{version:03d}}.',
        61: 'pfa{{year:02d}}{{month:02d}}{{day:02d}}g.{{version:03d}}.',
        70: 'MAD????_{year:04d}}-{{month:02d}}-{{day:02d}}_*.',
        71: 'MAD????_{year:04d}}-{{month:02d}}-{{day:02d}}_*@kir.',
        72: 'MAD????_{year:04d}}-{{month:02d}}-{{day:02d}}_*@uhf.',
        73: 'MAD????_{year:04d}}-{{month:02d}}-{{day:02d}}_*@sod.',
        74: 'MAD????_{year:04d}}-{{month:02d}}-{{day:02d}}_*@vhf.',
        75: 'MAD????_{year:04d}}-{{month:02d}}-{{day:02d}}_*@vkrv*.',
        76: 'MAD????_{year:04d}}-{{month:02d}}-{{day:02d}}_*@sdv*.',
        80: 'son{{year:02d}}{{month:02d}}{{day:02d}}.{{version:03d}}.',
        85: 'ALT{{year:02d}}{{month:02d}}{{day:02d}}_*.',
        91: 'ran{{year:02d}}{{month:02d}}{{day:02d}}.{{version:03d}}.',
        92: 'ras{{year:02d}}{{month:02d}}{{day:02d}}.{{version:03d}}.',
        95: 'MAD????_{year:04d}}-{{month:02d}}-{{day:02d}}_*@esr.',
        100: 'MAD????_{year:04d}}-{{month:02d}}-{{day:02d}}_*@quj.',
        310: 'gcm*.',
        311: 'ami*.',
        312: 'tdi*.',
        320: 'sdt*.',
        321: 'sdl*.',
        322: 'gsw*.',
        820: 'hhf*.',
        830: 'syf*.',
        845: 'khf*.',
        861: 'shf*.',
        870: 'gbf*.',
        900: 'fhf*.',
        910: 'whf*.',
        911: 'ehf*.',
        1040: 'arm{{year:02d}}{{month:02d}}{{day:02d}}g.{kindat}.',
        1140: 'pkr{{year:02d}}{{month:02d}}{{day:02d}}g.{kindat}.',
        1180: 'ssr*.',
        1210: 'sbf{{year:02d}}{{month:02d}}{{day:02d}}g.{kindat}.',
        1215: 'dav{{year:02d}}{{month:02d}}{{day:02d}}g.{kindat}.',
        1220: 'maf{{year:02d}}{{month:02d}}{{day:02d}}g.{kindat}.',
        1221: 'rth{{year:02d}}{{month:02d}}{{day:02d}}g.{kindat}.',
        1230: 'ccf{{year:02d}}{{month:02d}}{{day:02d}}g.{kindat}.',
        1240: 'adf{{year:02d}}{{month:02d}}{{day:02d}}g.{kindat}.',
        1245: 'rtg{{year:02d}}{{month:02d}}{{day:02d}}g.{kindat}.',
        1254: 'tyr{{year:02d}}{{month:02d}}{{day:02d}}g.{kindat}.',
        1270: 'kau{{year:02d}}{{month:02d}}{{day:02d}}g.{kindat}.',
        1275: 'yam{{year:02d}}{{month:02d}}{{day:02d}}g.{kindat}.',
        1285: 'plr{{year:02d}}{{month:02d}}{{day:02d}}g.{kindat}.',
        1310: 'wak{{year:02d}}{{month:02d}}{{day:02d}}g.{kindat}.',
        1320: 'cof{{year:02d}}{{month:02d}}{{day:02d}}g.{kindat}.',
        1340: 'saf{{year:02d}}{{month:02d}}{{day:02d}}g.{kindat}.',
        1375: 'rpk{{year:02d}}{{month:02d}}{{day:02d}}g.{kindat}.',
        1390: 'trf{{year:02d}}{{month:02d}}{{day:02d}}g.{kindat}.',
        1395: 'sym_{{year:04d}}{{month:02d}}{{day:02d}}.{{version:03d}}.',
        1400: 'hmf_{{year:04d}}{{month:02d}}{{day:02d}}.{{version:03d}}.',
        13: 'D{{year:04d}}{{month:02d}}*.',
        1539: 'asc{{year:02d}}{{month:02d}}{{day:02d}}g.{kindat}.',
        1540: 'rmr_{{year:04d}}{{month:02d}}{{day:02d}}.{{version:03d}}.',
        1560: 'atm{{year:02d}}{{month:02d}}{{day:02d}}g.{kindat}.',
        1620: 'dum{{year:02d}}{{month:02d}}{{day:02d}}g.{{version:03d}}.',
        1750: 'obn{{year:02d}}{{month:02d}}{{day:02d}}g.{kindat}.',
        1775: 'emr{{year:02d}}{{month:02d}}{{day:02d}}g.{kindat}.',
        1780: 'wmr*.',
        1781: 'mmr*.',
        1782: 'bmr*.',
        1783: 'smr*.',
        1784: 'som{{year:02d}}{{month:02d}}{{day:02d}}.{{version:03d}}.',
        1785: 'amr{{year:04d}}{{month:02d}}{{day:02d}}.{{version:03d}}.',
        1786: 'cpr_{{year:04d}}{{month:02d}}{{day:02d}}.{{version:03d}}.',
        1787: 'bpr_{{year:04d}}{{month:02d}}{{day:02d}}.{{version:03d}}.',
        1788: 'kgr_{{year:04d}}{{month:02d}}{{day:02d}}.{{version:03d}}.',
        1790: 'ame*.',
        1791: 'sco*.',
        1792: 'lcm*.',
        1793: 'alo{{year:04d}}{{month:02d}}{{day:02d}}_{{version:03d}}.',
        2090: 'cia{{year:02d}}{{month:02d}}{{day:02d}}g.{kindat}.',
        2200: 'pla{{year:02d}}{{month:02d}}{{day:02d}}g.{kindat}.',
        2550: 'uld*.',
        2890: 'ssd{{year:02d}}{{month:02d}}{{day:02d}}g.{kindat}.',
        2900: 'sdi*.',
        2930: 'qad{{year:02d}}{{month:02d}}{{day:02d}}g.{kindat}.',
        2950: 'trd*.',
        2951: 'lrd*.',
        2952: 'krd*.',
        5000: 'spf{{year:02d}}{{month:02d}}{{day:02d}}g.{kindat}.',
        5005: 'pfi{{year:04d}}{{month:02d}}{{day:02d}}.',
        5015: 'ahf{{year:02d}}{{month:02d}}{{day:02d}}g.{kindat}.',
        5020: 'hfp{{year:02d}}{{month:02d}}{{day:02d}}g.{kindat}.',
        5060: 'mjf{{year:02d}}{{month:02d}}{{day:02d}}g.{kindat}.',
        5140: 'aqf{{year:02d}}{{month:02d}}{{day:02d}}g.{kindat}.',
        5145: 'jfp{{year:04d}}{{month:02d}}{{day:02d}}_*.{{version:03d}}.',
        5150: 'mfp{{year:04d}}{{month:02d}}{{day:02d}}_*.{{version:03d}}.',
        5160: 'afp{{year:02d}}{{month:02d}}{{day:02d}}g.{kindat}.',
        5190: 'kha{{year:02d}}{{month:02d}}{{day:02d}}g.{kindat}.',
        5240: 'fpf{{year:02d}}{{month:02d}}{{day:02d}}g.{kindat}.',
        5292: 'aaf{{year:02d}}{{month:02d}}{{day:02d}}g.{kindat}.',
        5300: 'pfp{{year:02d}}{{month:02d}}{{day:02d}}g.{kindat}.',
        5340: 'mfp{{year:02d}}{{month:02d}}{{day:02d}}g.{{version:03d}}.?.',
        5360: 'kfp{{year:02d}}{{month:02d}}{{day:02d}}g*.',
        5370: 'aif{{year:02d}}{{month:02d}}{{day:02d}}g*.',
        5380: 'clf{{year:02d}}{{month:02d}}{{day:02d}}g.{kindat}.',
        5430: 'wfp{{year:02d}}{{month:02d}}{{day:02d}}g.{kindat}.',
        5460: 'cfp{{year:02d}}{{month:02d}}{{day:02d}}g.{kindat}.',
        5465: 'pkf{{year:02d}}{{month:02d}}{{day:02d}}*.',
        5470: 'FYU{{year:04d}}{{month:02d}}{{day:02d}}.',
        5475: 'PKZ{{year:04d}}{{month:02d}}{{day:02d}}.',
        5480: 'sfp{{year:02d}}{{month:02d}}{{day:02d}}g.{kindat}.',
        5510: 'ikf{{year:02d}}{{month:02d}}{{day:02d}}g.{kindat}.',
        5535: 'rfp{{year:02d}}{{month:02d}}{{day:02d}}g.{kindat}.',
        5540: 'tfp{{year:02d}}{{month:02d}}{{day:02d}}g.{kindat}.',
        5545: ''.join(['minime01_car_{{year:04d}}{{month:02d}}{{day:02d}}.',
                       'cedar.{{version:03d}}.']),
        5546: ''.join(['minime02_caj_{{year:04d}}{{month:02d}}{{day:02d}}.',
                       'cedar.{{version:03d}}.']),
        5547: ''.join(['minime06_par_{{year:04d}}{{month:02d}}{{day:02d}}.',
                       'cedar.{{version:03d}}.']),
        5548: ''.join(['minime02_uao_{{year:04d}}{{month:02d}}{{day:02d}}.',
                       'cedar.{{version:03d}}.']),
        5549: 'Kirtland Airforce Base FPI',
        5550: ''.join(['minime09_vti_{{year:04d}}{{month:02d}}{{day:02d}}.',
                       'cedar.{{version:03d}}.']),
        5551: ''.join(['minime08_ann_{{year:04d}}{{month:02d}}{{day:02d}}.',
                       'cedar.{{version:03d}}.']),
        5552: 'Merihill Peru FPI',
        5553: 'Nazca Peru FPI',
        5554: ''.join(['minime07_euk_{{year:04d}}{{month:02d}}{{day:02d}}.',
                       'cedar.{{version:03d}}.']),
        5600: 'jbs_{{year:04d}}{{month:02d}}{{day:02d}}.{{version:03d}}.',
        5700: 'spm{{year:02d}}{{month:02d}}{{day:02d}}g.{kindat}.',
        5720: 'dbm{{year:02d}}{{month:02d}}{{day:02d}}g.{kindat}.',
        5860: 'stm{{year:02d}}{{month:02d}}{{day:02d}}g.{kindat}.',
        5900: 'sfm{{year:02d}}{{month:02d}}{{day:02d}}g.{kindat}.',
        5950: 'rbm{{year:02d}}{{month:02d}}{{day:02d}}g.{kindat}.',
        5980: 'eum{{year:02d}}{{month:02d}}{{day:02d}}g.{kindat}.',
        6205: 'akl{{year:02d}}{{month:02d}}{{day:02d}}g.*.',
        6206: 'asl{{year:04d}}{{month:02d}}{{day:02d}}.{{version:03d}}.',
        6300: 'uil{{year:02d}}{{month:02d}}{{day:02d}}g.{kindat}.',
        6320: 'Colorado State sodium lidar',
        6330: 'usl{{year:02d}}{{month:02d}}{{day:02d}}g.{kindat}.',
        6340: 'alo*.',
        6350: 'nlo*.',
        6360: 'cul*.',
        6370: 'unl*.',
        6380: 'pfl{{year:04d}}{{month:02d}}{{day:02d}}_{{cycle:03d}}.',
        7190: 'usi*.',
        7192: 'amp{{year:02d}}{{month:02d}}{{day:02d}}?.{{version:03d}}.',
        7200: 'mhi{{year:04d}}{{month:02d}}{{day:02d}}.{kindat}.',
        7201: 'aai{{year:04d}}{{month:02d}}{{day:02d}}.{kindat}.',
        7202: 'abi{{year:04d}}{{month:02d}}{{day:02d}}.{kindat}.',
        7203: 'eai{{year:04d}}{{month:02d}}{{day:02d}}.{kindat}.',
        7204: 'mai{{year:04d}}{{month:02d}}{{day:02d}}.{kindat}.',
        7205: 'rai{{year:04d}}{{month:02d}}{{day:02d}}.{kindat}.',
        7206: 'jci{{year:04d}}{{month:02d}}{{day:02d}}.{kindat}.',
        7240: 'mhi*.',
        7580: 'qac*.',
        11: 'j??*{{year:02d}}{{month:02d}}{{day:02d}}g.{{version:03d}}.',
        840: 'jul{{year:04d}}{{month:02d}}{{day:02d}}_esf.{{version:03d}}.',
        3000: 'utx*.',
        8001: '????_?_??.gps_all.out.',
        8000: '*{{year:02d}}{{month:02d}}{{day:02d}}*.{{version:03d}}.',
        8002: '????_?_??.gps_all.out.',
        8010: 'scin_{{year:04d}}{{month:02d}}{{day:02d}}.{{version:03d}}.',
        3010: 'dvs{{year:02d}}{{month:02d}}{{day:02d}}g.{kindat}.',
        3320: 'wup{{year:02d}}{{month:02d}}{{day:02d}}g.{kindat}.',
        4470: 'p4p{{year:02d}}{{month:02d}}{{day:02d}}g.{kindat}.',
        4473: 'y4p{{year:02d}}{{month:02d}}{{day:02d}}g.{kindat}.',
        4480: 'arp{{year:04d}}{{month:02d}}{{day:02d}}.{{version:03d}}.',
        4481: 'agp{{year:04d}}{{month:02d}}{{day:02d}}.{{version:03d}}.',
        7191: 'mtm{{year:02d}}{{month:02d}}{{day:02d}}g.{kindat}.'}

    # Warn if file format not available
    msg = ""
    if inst_code not in format_str.keys():
        msg = "".join(["file format string not available for ",
                       "instrument code {:d}: ".format(inst_code)])
        fstr = "*."
    else:
        fstr = format_str[inst_code]

    # Warn if file format has multiple '*' wildcards
    num_wc = len(fstr.split("*"))
    if num_wc >= 3:
        msg = "".join(["file format string has multiple '*' ",
                       "wildcards, may not be parsable by pysat"])
    elif fstr.find('{{year') < 0 and fstr != "*.":
        msg = "".join(["file format string missing date info, ",
                       "may not be parsable by pysat"])
    elif num_wc > 1:
        nspec_sec = 0
        for fsplit in fstr.split("*"):
            if fsplit.find("}}") > 0 and fsplit.find("{{") >= 0:
                nspec_sec += 1

        if nspec_sec > 1:
            msg = "".join(["file format string has '*' between formatting",
                           " constraints, may not be parsable by pysat"])

    if len(msg) > 0:
        if strict:
            raise ValueError(msg)
        elif verbose:
            logger.warning(msg)

    fstr += "{file_type}"

    return fstr


def load(fnames, tag='', inst_id='', xarray_coords=None):
    """Loads data from Madrigal into Pandas or XArray.

    Parameters
    ----------
    fnames : array-like
        Iterable of filename strings, full path, to data files to be loaded.
        This input is nominally provided by pysat itself.
    tag : str
        Tag name used to identify particular data set to be loaded. This input
        is nominally provided by pysat itself and is not used here. (default='')
    inst_id : str
        Instrument ID used to identify particular data set to be loaded.
        This input is nominally provided by pysat itself, and is not used here.
        (default='')
    xarray_coords : list or NoneType
        List of keywords to use as coordinates if xarray output is desired
        instead of a Pandas DataFrame.  Can build an xarray Dataset
        that have different coordinate dimensions by providing a dict
        inside the list instead of coordinate variable name strings. Each dict
        will have a tuple of coordinates as the key and a list of variable
        strings as the value.  Empty list if None. For example,
        xarray_coords=[{('time',): ['year', 'doy'],
        ('time', 'gdalt'): ['data1', 'data2']}]. (default=None)

    Returns
    -------
    data : pds.DataFrame or xr.Dataset
        A pandas DataFrame or xarray Dataset holding the data from the file
    meta : pysat.Meta
        Metadata from the file, as well as default values from pysat

    Raises
    ------
    ValueError
       If data columns expected to create the time index are missing or if
       coordinates are not supplied for all data columns.

    Note
    ----
    Currently HDF5 reading breaks if a different file type was used previously

    This routine is called as needed by pysat. It is not intended
    for direct user interaction.

    """
    # Test the file formats
    load_file_types = {ftype: [] for ftype in file_types.keys()}
    for fname in fnames:
        for ftype in file_types.keys():
            if fname.find(ftype) > 0:
                load_file_types[ftype].append(fname)
                break

    # Initialize xarray coordinates, if needed
    if xarray_coords is None:
        xarray_coords = []

    # Initialize the output
    meta = pysat.Meta()
    labels = []
    data = None

    # Load the file data for netCDF4 files
    if len(load_file_types["netCDF4"]) == 1:
        # Xarray natively opens netCDF data into a Dataset
        file_data = xr.open_dataset(load_file_types["netCDF4"][0],
                                    engine="netcdf4")
    elif len(load_file_types["netCDF4"]) > 1:
        file_data = xr.open_mfdataset(load_file_types["netCDF4"],
                                      combine='by_coords', engine="netcdf4")

    if len(load_file_types["netCDF4"]) > 0:
        # Currently not saving file header data, as all metadata is at
        # the data variable level. The attributes are only saved if they occur
        # in all of the loaded files.
        if 'catalog_text' in file_data.attrs:
            notes = file_data.attrs['catalog_text']
        else:
            notes = "No catalog text"

        # Get the coordinate and data variable names
        meta_items = [dkey for dkey in file_data.data_vars.keys()]
        meta_items.extend([dkey for dkey in file_data.coords.keys()])

        for item in meta_items:
            # Set the meta values for the expected labels
            meta_dict = {meta.labels.name: item, meta.labels.fill_val: np.nan,
                         meta.labels.notes: notes}

            for key, label in [('units', meta.labels.units),
                               ('description', meta.labels.desc)]:
                if key in file_data[item].attrs.keys():
                    meta_dict[label] = file_data[item].attrs[key]
                else:
                    meta_dict[label] = ''

            meta[item.lower()] = meta_dict

            # Remove any metadata from xarray
            file_data[item].attrs = {}

        # Reset UNIX timestamp as datetime and set it as an index
        file_data = file_data.rename({'timestamps': 'time'})
        time_data = pds.to_datetime(file_data['time'].values, unit='s')
        data = file_data.assign_coords({'time': ('time', time_data)})

    # Load the file data for HDF5 files
    if len(load_file_types["hdf5"]) > 0 or len(load_file_types["simple"]) > 0:
        # Ensure we don't try to create an xarray object with only time as
        # the coordinate
        coord_len = len(xarray_coords)
        if 'time' in xarray_coords:
            coord_len -= 1

        # Cycle through all the filenames
        fdata = []
        fnames = list(load_file_types["hdf5"])
        fnames.extend(load_file_types["simple"])
        for fname in fnames:
            # Open the specified file
            if fname in load_file_types["simple"]:
                # Get the gzipped text data
                with gzip.open(fname, 'rb') as fin:
                    file_data = fin.readlines()

                # Load available info into pysat.Meta if this is the first file
                header = [item.decode('UTF-8')
                          for item in file_data.pop(0).split()]
                if len(labels) == 0:
                    for item in header:
                        labels.append(item)

                        # Only update metadata if necessary
                        if item.lower() not in meta:
                            meta[item.lower()] = {meta.labels.name: item}

                # Construct a dict of the output
                file_dict = {item.lower(): list() for item in header}
                for line in file_data:
                    for i, val in enumerate(line.split()):
                        file_dict[header[i].lower()].append(float(val))

                # Load data into frame, with labels from metadata
                ldata = pds.DataFrame.from_dict(file_dict)
            else:
                # Open the specified file and get the data and metadata
                filed = h5py.File(fname, 'r')
                file_data = filed['Data']['Table Layout']
                file_meta = filed['Metadata']['Data Parameters']

                # Load available info into pysat.Meta if this is the first file
                if len(labels) == 0:
                    for item in file_meta:
                        name_string = item[0].decode('UTF-8')
                        unit_string = item[3].decode('UTF-8')
                        desc_string = item[1].decode('UTF-8')
                        labels.append(name_string)

                        # Only update metadata if necessary
                        if name_string.lower() not in meta:
                            meta[name_string.lower()] = {
                                meta.labels.name: name_string,
                                meta.labels.units: unit_string,
                                meta.labels.desc: desc_string}

                # Add additional metadata notes. Custom attributes attached to
                # meta are attached to corresponding Instrument object when
                # pysat receives data and meta from this routine
                for key in filed['Metadata']:
                    if key != 'Data Parameters':
                        setattr(meta, key.replace(' ', '_'),
                                filed['Metadata'][key][:])

                # Load data into frame, with labels from metadata
                ldata = pds.DataFrame.from_records(file_data, columns=labels)

                # Enforce lowercase variable names
                ldata.columns = [item.lower() for item in ldata.columns]

            # Extended processing is the same for simple and HDF5 files
            #
            # Construct datetime index from times
            time_keys = np.array(['year', 'month', 'day', 'hour', 'min', 'sec'])
            if not np.all([key in ldata.columns for key in time_keys]):
                time_keys = [key for key in time_keys
                             if key not in ldata.columns]
                raise ValueError(' '.join(["unable to construct time index, ",
                                           "missing {:}".format(time_keys)]))

            uts = 3600.0 * ldata.loc[:, 'hour'] + 60.0 * ldata.loc[:, 'min'] \
                + ldata.loc[:, 'sec']
            time = pysat.utils.time.create_datetime_index(
                year=ldata.loc[:, 'year'], month=ldata.loc[:, 'month'],
                day=ldata.loc[:, 'day'], uts=uts)

            # Declare index or recast as xarray
            if coord_len > 0:
                # If a list was provided, recast as a dict and grab the data
                # columns
                if not isinstance(xarray_coords, dict):
                    xarray_coords = {tuple(xarray_coords):
                                     [col for col in ldata.columns
                                      if col not in xarray_coords]}

                # Determine the order in which the keys should be processed:
                #  Greatest to least number of dimensions
                len_dict = {len(xcoords): xcoords
                            for xcoords in xarray_coords.keys()}
                coord_order = [len_dict[xkey] for xkey in sorted(
                    [lkey for lkey in len_dict.keys()], reverse=True)]

                # Append time to the data frame
                ldata = ldata.assign(time=pds.Series(time, index=ldata.index))

                # Cycle through each of the coordinate dimensions
                xdatasets = list()
                for xcoords in coord_order:
                    if not np.all([xkey.lower() in ldata.columns
                                   for xkey in xcoords]):
                        raise ValueError(''.join(['unknown coordinate key ',
                                                  'in [{:}'.format(xcoords),
                                                  '], use only: {:}'.format(
                                                      ldata.columns)]))
                    if not np.all([xkey.lower() in ldata.columns
                                   for xkey in xarray_coords[xcoords]]):
                        good_ind = [
                            i for i, xkey in enumerate(xarray_coords[xcoords])
                            if xkey.lower() in ldata.columns]

                        if len(good_ind) == 0:
                            raise ValueError(''.join([
                                'All data variables {:} are unknown.'.format(
                                    xarray_coords[xcoords])]))
                        elif len(good_ind) < len(xarray_coords[xcoords]):
                            # Remove the coordinates that aren't present.
                            temp = np.array(xarray_coords[xcoords])[good_ind]

                            # Warn user, some of this may be due to a file
                            # format update or change.
                            bad_ind = [i for i in
                                       range(len(xarray_coords[xcoords]))
                                       if i not in good_ind]
                            logger.warning(''.join([
                                'unknown data variable(s) {:}, '.format(
                                    np.array(xarray_coords[xcoords])[bad_ind]),
                                'using only: {:}'.format(temp)]))

                            # Assign good data as a list.
                            xarray_coords[xcoords] = list(temp)

                    # Select the desired data values
                    sel_data = ldata[list(xcoords) + xarray_coords[xcoords]]

                    # Remove duplicates before indexing, to ensure data with
                    # the same values at different locations are kept
                    sel_data = sel_data.drop_duplicates()

                    # Set the indices
                    sel_data = sel_data.set_index(list(xcoords))

                    # Recast as an xarray
                    xdatasets.append(sel_data.to_xarray())

                # Get the necessary information to test the data
                lcols = ldata.columns
                len_data = len(lcols)

                # Merge all of the datasets
                ldata = xr.merge(xdatasets)
                test_variables = [xkey for xkey in ldata.variables.keys()]
                ltest = len(test_variables)

                # Test to see that all data was retrieved
                if ltest != len_data:
                    if ltest < len_data:
                        estr = 'missing: {:}'.format(
                            ' '.join([dvar for dvar in lcols
                                      if dvar not in test_variables]))
                    else:
                        estr = 'have extra: {:}'.format(
                            ' '.join([tvar for tvar in test_variables
                                      if tvar not in lcols]))
                        raise ValueError(''.join([
                            'coordinates not supplied for all data columns',
                            ': {:d} != {:d}; '.format(ltest, len_data), estr]))
            else:
                # Set the index to time
                ldata.index = time

                # Raise a logging warning if there are duplicate times. This
                # means the data should be stored as an xarray Dataset
                if np.any(time.duplicated()):
                    logger.warning(''.join(["duplicated time indices, ",
                                            "consider specifing additional",
                                            " coordinates and storing the ",
                                            "data as an xarray Dataset"]))

            # Compile a list of the data objects
            fdata.append(ldata)

        # Merge the data together, accounting for potential netCDF output
        if data is None and len(fdata) == 1:
            data = fdata[0]
        else:
            if coord_len > 0:
                if data is None:
                    data = xr.merge(fdata)
                else:
                    data = xr.combine_by_coords([data, xr.merge(fdata)])
            else:
                if data is None:
                    data = pds.concat(fdata)
                    data = data.sort_index()
                else:
                    ldata = pds.concat(fdata).sort_index().to_xarray()
                    ldata = ldata.rename({'index': 'time'})
                    data = xr.combine_by_coords([data, ldata]).to_pandas()

    # Ensure that data is at least an empty Dataset
    if data is None:
        if len(xarray_coords) > 0:
            data = xr.Dataset()
        else:
            data = pds.DataFrame(dtype=np.float64)

    return data, meta


def download(date_array, inst_code=None, kindat=None, data_path=None,
             user=None, password=None, url="http://cedar.openmadrigal.org",
             file_type='hdf5'):
    """Downloads data from Madrigal.

    Parameters
    ----------
    date_array : array-like
        list of datetimes to download data for. The sequence of dates need not
        be contiguous.
    inst_code : str
        Madrigal instrument code(s), cast as a string.  If multiple are used,
        separate them with commas. (default=None)
    kindat : str
        Experiment instrument code(s), cast as a string.  If multiple are used,
        separate them with commas. (default=None)
    data_path : str
        Path to directory to download data to. (default=None)
    user : str
        User string input used for download. Provided by user and passed via
        pysat. If an account is required for dowloads this routine here must
        error if user not supplied. (default=None)
    password : str
        Password for data download. (default=None)
    url : str
        URL for Madrigal site (default='http://cedar.openmadrigal.org')
    file_type : str
        File format for Madrigal data.  Load routines currently only accepts
        'hdf5' and 'netCDF4', but any of the Madrigal options may be used
        here. (default='hdf5')

    Raises
    ------
    ValueError
        If the specified input type or Madrigal experiment codes are unknown

    Note
    ----
    The user's names should be provided in field user. Ruby Payne-Scott should
    be entered as Ruby+Payne-Scott

    The password field should be the user's email address. These parameters
    are passed to Madrigal when downloading.

    The affiliation field is set to pysat to enable tracking of pysat
    downloads.

    """

    if file_type not in file_types.keys():
        raise ValueError("Unknown file format {:}, accepts {:}".format(
            file_type, file_types.keys()))

    _check_madrigal_params(inst_code=inst_code, user=user, password=password)

    if kindat is None:
        raise ValueError("Must supply Madrigal experiment code")

    # Get the list of desired remote files
    start = date_array.min()
    stop = date_array.max()
    if start == stop:
        stop += dt.timedelta(days=1)

    # Initialize the connection to Madrigal
    logger.info('Connecting to Madrigal')
    web_data = madrigalWeb.MadrigalData(url)
    logger.info('Connection established.')

    files = get_remote_filenames(inst_code=inst_code, kindat=kindat,
                                 user=user, password=password,
                                 web_data=web_data, url=url,
                                 start=start, stop=stop)

    for mad_file in files:
        # Build the local filename
        local_file = os.path.join(data_path,
                                  os.path.basename(mad_file.name))

        if local_file.find(file_type) <= 0:
            split_file = local_file.split(".")
            split_file[-1] = file_type
            local_file = ".".join(split_file)

        if not os.path.isfile(local_file):
            fstr = ''.join(('Downloading data for ', local_file))
            logger.info(fstr)
            web_data.downloadFile(mad_file.name, local_file, user, password,
                                  "pysat", format=file_type)
        else:
            estr = ''.join((local_file, ' already exists. Skipping.'))
            logger.info(estr)

    return


def get_remote_filenames(inst_code=None, kindat='', user=None, password=None,
                         web_data=None, url="http://cedar.openmadrigal.org",
                         start=dt.datetime(1900, 1, 1), stop=dt.datetime.now(),
                         date_array=None):
    """Retrieve the remote filenames for a specified Madrigal experiment

    Parameters
    ----------
    inst_code : str or NoneType
        Madrigal instrument code(s), cast as a string.  If multiple are used,
        separate them with commas. (default=None)
    kindat : str
        Madrigal experiment code(s), cast as a string.  If multiple are used,
        separate them with commas.  If not supplied, all will be returned.
        (default='')
    data_path : str or NoneType
        Path to directory to download data to. (default=None)
    user : str or NoneType
        User string input used for download. Provided by user and passed via
        pysat. If an account is required for dowloads this routine here must
        error if user not supplied. (default=None)
    password : str or NoneType
        Password for data download. (default=None)
    web_data : MadrigalData or NoneType
        Open connection to Madrigal database or None (will initiate using url)
        (default=None)
    url : str
        URL for Madrigal site (default='http://cedar.openmadrigal.org')
    start : dt.datetime or NoneType
        Starting time for file list, None reverts to default
        (default=dt.datetime(1900, 1, 1))
    stop : dt.datetime or NoneType
        Ending time for the file list, None reverts to default
        (default=dt.datetime.utcnow())
    date_array : dt.datetime or NoneType
        Array of datetimes to download data for. The sequence of dates need not
        be contiguous and will be used instead of start and stop if supplied.
        (default=None)

    Returns
    -------
    files : madrigalWeb.madrigalWeb.MadrigalExperimentFile
        Madrigal file object that contains remote experiment file data

    Raises
    ------
    ValueError
        If unexpected date_array input is supplied

    Note
    ----
    The user's names should be provided in field user. Ruby Payne-Scott should
    be entered as Ruby+Payne-Scott

    The password field should be the user's email address. These parameters
    are passed to Madrigal when downloading.

    The affiliation field is set to pysat to enable tracking of pysat
    downloads.


    """

    _check_madrigal_params(inst_code=inst_code, user=user, password=password)

    if kindat in ['', '*']:
        kindat = []
    else:
        kindat = [int(kk) for kk in kindat.split(",")]

    # If date_array supplied, overwrite start and stop
    if date_array is not None:
        if len(date_array) == 0:
            raise ValueError('unknown date_array supplied: {:}'.format(
                date_array))
        start = date_array.min()
        stop = date_array.max()

    # If NoneType was supplied for start or stop, set to defaults
    if start is None:
        start = dt.datetime(1900, 1, 1)

    if stop is None:
        stop = dt.datetime.utcnow()

    # If start and stop are identical, increment
    if start == stop:
        stop += dt.timedelta(days=1)

    # Open connection to Madrigal
    if web_data is None:
        web_data = madrigalWeb.MadrigalData(url)

    # Get list of experiments for instrument from in desired range
    exp_list = web_data.getExperiments(inst_code, start.year, start.month,
                                       start.day, start.hour, start.minute,
                                       start.second, stop.year, stop.month,
                                       stop.day, stop.hour, stop.minute,
                                       stop.second)

    # Iterate over experiments to grab files for each one
    files = list()
    istr = "Found {:d} Madrigal experiments between {:s} and {:s}".format(
        len(exp_list), start.strftime('%d %B %Y'), stop.strftime('%d %B %Y'))
    logger.info(istr)
    for exp in exp_list:
        if good_exp(exp, date_array=date_array):
            file_list = web_data.getExperimentFiles(exp.id)
            if len(kindat) == 0:
                files.extend(file_list)
            else:
                for file_obj in file_list:
                    if file_obj.kindat in kindat:
                        files.append(file_obj)

    return files


def good_exp(exp, date_array=None):
    """Determine if a Madrigal experiment has good data for specified dates.

    Parameters
    ----------
    exp : MadrigalExperimentFile
        MadrigalExperimentFile object
    date_array : list-like or NoneType
        List of datetimes to download data for. The sequence of dates need not
        be contiguous. If None, then any valid experiment will be assumed
        to be valid. (default=None)

    Returns
    -------
    gflag : boolean
        True if good, False if bad

    """

    gflag = False

    if exp.id != -1:
        if date_array is None:
            gflag = True
        else:
            exp_start = dt.date(exp.startyear, exp.startmonth,
                                exp.startday)
            exp_end = (dt.date(exp.endyear, exp.endmonth, exp.endday)
                       + dt.timedelta(days=1))

            for date_val in date_array:
                if date_val.date() >= exp_start and date_val.date() <= exp_end:
                    gflag = True
                    break

    return gflag


def list_remote_files(tag, inst_id, inst_code=None, kindats=None, user=None,
                      password=None, supported_tags=None,
                      url="http://cedar.openmadrigal.org",
                      two_digit_year_break=None, start=dt.datetime(1900, 1, 1),
                      stop=dt.datetime.utcnow()):
    """List files available from Madrigal.

    Parameters
    ----------
    tag : str
        Denotes type of file to load.  Accepts strings corresponding to the
        appropriate Madrigal Instrument `tags`.
    inst_id : str
        Specifies the instrument ID to load. Accepts strings corresponding to
        the appropriate Madrigal Instrument `inst_ids`.
    inst_code : str or NoneType
        Madrigal instrument code(s), cast as a string.  If multiple are used,
        separate them with commas. (default=None)
    kindats : dict
        Madrigal experiment codes, in a dict of dicts with inst_ids as top level
        keys and tags as second level keys with Madrigal experiment code(s)
        as values.  These should be strings, with multiple codes separated by
        commas. (default=None)
    data_path : str or NoneType
        Path to directory to download data to. (default=None)
    user : str or NoneType
        User string input used for download. Provided by user and passed via
        pysat. If an account is required for downloads this routine here must
        error if user not supplied. (default=None)
    password : str or NoneType
        Password for data download. (default=None)
    supported_tags : dict or NoneType
        keys are inst_id, each containing a dict keyed by tag
        where the values file format template strings. (default=None)
    url : str
        URL for Madrigal site (default='http://cedar.openmadrigal.org')
    two_digit_year_break : int or NoneType
<<<<<<< HEAD
        If filenames only store two digits for the year, then
        '1900' will be added for years >= two_digit_year_break
        and '2000' will be added for years < two_digit_year_break.
=======
        If filenames only store two digits for the year, then '1900' will be
        added for years >= two_digit_year_break and '2000' will be added for
        years < two_digit_year_break. (default=None)
>>>>>>> ab64d7c3
    start : dt.datetime
        Starting time for file list.  (default=01-01-1900)
    stop : dt.datetime
        Ending time for the file list. (default=time of run)

    Returns
    -------
    pds.Series
        A series of filenames, see `pysat.utils.files.process_parsed_filenames`
        for more information.

    Raises
    ------
    ValueError
        For missing kwarg input
    KeyError
        For dictionary input missing requested tag/inst_id

    Note
    ----
    The user's names should be provided in field user. Ruby Payne-Scott should
    be entered as Ruby+Payne-Scott

    The password field should be the user's email address. These parameters
    are passed to Madrigal when downloading.

    The affiliation field is set to pysat to enable tracking of pysat
    downloads.

    Examples
    --------
    This method is intended to be set in an instrument support file at the
    top level using functools.partial
    ::

        list_remote_files = functools.partial(mad_meth.list_remote_files,
                                              supported_tags=supported_tags,
                                              inst_code=madrigal_inst_code,
                                              kindats=madrigal_tag)

    """

    _check_madrigal_params(inst_code=inst_code, user=user, password=password)

    # Test input
    if supported_tags is None or kindats is None:
        raise ValueError('Must supply supported_tags and kindats dicts')

    # Raise KeyError if input dictionaries don't match the input
    format_str = supported_tags[inst_id][tag]
    kindat = kindats[inst_id][tag]

    # TODO(#1022, pysat) Note default of `pysat.Instrument.remote_file_list`
    #  for start and stop is None. Setting defaults needed for Madrigal.
    if start is None:
        start = dt.datetime(1900, 1, 1)
    if stop is None:
        stop = dt.datetime.utcnow()

    # Retrieve remote file experiment list
    files = get_remote_filenames(inst_code=inst_code, kindat=kindat, user=user,
                                 password=password, url=url, start=start,
                                 stop=stop)

    filenames = [os.path.basename(file_exp.name) for file_exp in files]

    # Madrigal uses 'h5' for some experiments and 'hdf5' for others
    format_ext = os.path.splitext(format_str)[-1]
    if len(filenames) > 0 and format_ext == '.hdf5':
        file_ext = os.path.splitext(filenames[-1])[-1]
        if file_ext == '.h5':
            format_str = format_str.replace('.hdf5', '.h5')

    # Parse these filenames to grab out the ones we want
    logger.info("Parsing filenames")
    if format_str.find('*') < 0:
        stored = pysat.utils.files.parse_fixed_width_filenames(filenames,
                                                               format_str)
    else:
        stored = pysat.utils.files.parse_delimited_filenames(filenames,
                                                             format_str, '.')

    # Process the parsed filenames and return a properly formatted Series
    logger.info("Processing filenames")
    return pysat.utils.files.process_parsed_filenames(stored,
                                                      two_digit_year_break)


def list_files(tag, inst_id, data_path, format_str=None,
               supported_tags=None, file_cadence=dt.timedelta(days=1),
               two_digit_year_break=None, delimiter=None, file_type=None):
    """Create a Pandas Series of every file for chosen Instrument data.

    Parameters
    ----------
    tag : str
        Denotes type of file to load.  Accepts strings corresponding to the
        appropriate Madrigal Instrument `tags`.
    inst_id : str
        Specifies the instrument ID to load. Accepts strings corresponding to
        the appropriate Madrigal Instrument `inst_ids`.
    data_path : str
        Path to data directory.
    format_str : str or NoneType
        User specified file format.  If None is specified, the default
        formats associated with the supplied tags are used. (default=None)
    supported_tags : dict or NoneType
        Keys are inst_id, each containing a dict keyed by tag
        where the values file format template strings. (default=None)
    file_cadence : dt.timedelta or pds.DateOffset
        pysat assumes a daily file cadence, but some instrument data file
        contain longer periods of time.  This parameter allows the specification
        of regular file cadences greater than or equal to a day (e.g., weekly,
        monthly, or yearly). (default=dt.timedelta(days=1))
    two_digit_year_break : int or NoneType
        If filenames only store two digits for the year, then '1900' will be
        added for years >= two_digit_year_break and '2000' will be added for
        years < two_digit_year_break. If None, then four-digit years are
        assumed. (default=None)
    delimiter : str or NoneType
        Delimiter string upon which files will be split (e.g., '.'). If None,
        filenames will be parsed presuming a fixed width format. (default=None)
    file_type : str or NoneType
        File format for Madrigal data.  Load routines currently accepts 'hdf5',
        'simple', and 'netCDF4', but any of the Madrigal options may be used
        here. If None, will look for all known file types. (default=None)

    Returns
    -------
    out : pds.Series
        A pandas Series containing the verified available files

    """
    # Initialize the transitional variables
    list_file_types = file_types.keys() if file_type is None else [file_type]
    sup_tags = {inst_id: {tag: supported_tags[inst_id][tag]}}
    out_series = list()

    # Cycle through each requested file type, loading the requested files
    for ftype in list_file_types:
        if supported_tags[inst_id][tag].find('{file_type}') > 0:
            sup_tags[inst_id][tag] = supported_tags[inst_id][tag].format(
                file_type=file_types[ftype])

        out_series.append(pysat.instruments.methods.general.list_files(
            tag=tag, inst_id=inst_id, data_path=data_path,
            format_str=format_str, supported_tags=sup_tags,
            file_cadence=file_cadence,
            two_digit_year_break=two_digit_year_break, delimiter=delimiter))

    # Combine the file lists, ensuring the files are correctly ordered
    if len(out_series) == 1:
        out = out_series[0]
    else:
        out = pds.concat(out_series).sort_index()

    return out


def filter_data_single_date(inst):
    """Filters data to a single date.

    Parameters
    ----------
    inst : pysat.Instrument
        Instrument object to which this routine should be attached

    Note
    ----
    Madrigal serves multiple days within a single JRO file
    to counter this, we will filter each loaded day so that it only
    contains the relevant day of data. This is only applied if loading
    by date. It is not applied when supplying pysat with a specific
    filename to load, nor when data padding is enabled. Note that when
    data padding is enabled the final data available within the instrument
    will be downselected by pysat to only include the date specified.

    Examples
    --------
    This routine is intended to be added to the Instrument
    nanokernel processing queue via
    ::

        inst = pysat.Instrument()
        inst.custom_attach(filter_data_single_date)

    This function will then be automatically applied to the
    Instrument object data on every load by the pysat nanokernel.

    Warnings
    --------
    For the best performance, this function should be added first in the queue.
    This may be ensured by setting the default function in a  pysat instrument
    file to this one.

    To do this, within platform_name.py set `preprocess` at the top level.
    ::

        preprocess = pysat.instruments.methods.madrigal.filter_data_single_date

    """

    # Only do this if loading by date!
    if inst._load_by_date and inst.pad is None:
        # Identify times for the loaded date
        idx, = np.where((inst.index >= inst.date)
                        & (inst.index < (inst.date + pds.DateOffset(days=1))))

        # Downselect from all data
        inst.data = inst[idx]

    return


def _check_madrigal_params(inst_code, user, password):
    """Checks that parameters requried by Madrigal database are passed through.

    Parameters
    ----------
    inst_code : str or NoneType
        Madrigal instrument code(s), cast as a string.  If multiple are used,
        separate them with commas.
    user : str or NoneType
        The user's names should be provided in field user. Ruby Payne-Scott
        should be entered as Ruby+Payne-Scott
    password : str or NoneType
        The password field should be the user's email address. These parameters
            are passed to Madrigal when downloading.

    Raises
    ------
    ValueError
        Default values of None will raise an error.

    """

    inst_codes = known_madrigal_inst_codes(None)

    if str(inst_code) not in inst_codes.keys():
        raise ValueError(''.join(["Unknown Madrigal instrument code: ",
                                  repr(inst_code), ". If this is a valid ",
                                  "Madrigal instrument code, please update ",
                                  "`pysatMadrigal.instruments.methods.general",
                                  ".known_madrigal_inst_codes`."]))

    if not (isinstance(user, str) and isinstance(password, str)):
        raise ValueError(' '.join(("The madrigal database requries a username",
                                   "and password.  Please input these as",
                                   "user='firstname lastname' and",
                                   "password='myname@email.address' in this",
                                   "function.")))

    return<|MERGE_RESOLUTION|>--- conflicted
+++ resolved
@@ -1110,15 +1110,9 @@
     url : str
         URL for Madrigal site (default='http://cedar.openmadrigal.org')
     two_digit_year_break : int or NoneType
-<<<<<<< HEAD
-        If filenames only store two digits for the year, then
-        '1900' will be added for years >= two_digit_year_break
-        and '2000' will be added for years < two_digit_year_break.
-=======
         If filenames only store two digits for the year, then '1900' will be
         added for years >= two_digit_year_break and '2000' will be added for
         years < two_digit_year_break. (default=None)
->>>>>>> ab64d7c3
     start : dt.datetime
         Starting time for file list.  (default=01-01-1900)
     stop : dt.datetime
