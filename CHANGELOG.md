--- conflicted
+++ resolved
@@ -12,15 +12,12 @@
   - Added coords from pysat.utils
   - Added Vertical TEC Instrument
   - Added documentation
-<<<<<<< HEAD
   - Added load routine for simple formatted data
   - Expanded feedback during data downloads
-=======
   - Updated documentation configuration to improve maintainability
   - Updated documentation style, displaying logo on sidebar in html format
   - Changed zenodo author name format for better BibTeX compliance
   - Updated README information
->>>>>>> 1a9def67
 - Bug Fix
   - Updated Madrigal methods to simplify compound data types and enable
     creation of netCDF4 files using `Instrument.to_netcdf4()`
