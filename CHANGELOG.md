# Change Log
All notable changes to this project will be documented in this file.
This project adheres to [Semantic Versioning](https://semver.org/).

## [0.1.0] - 2022-XX-XX
- Enhancements
   - Improved definitions of general and GNSS meta data
   - Removed unused logic in cleaning routines
   - Moved warning for no cleaning of JRO ISR data to preprocess
   - Added a general Madrigal instrument for time-series data
   - Added functions to specify all known Madrigal instrument codes and
     file formats
   - Adapted general listing functions to allow file formats with '*' wildcards
     between '.' delimiters, required for some Madrigal file formats
   - Standardized the Instrument method kwarg defaults
   - Added 'site' tag to the GNSS TEC Instrument
   - Added support for varied use of `two_digit_year_break` to
     `methods.general.list_remote_files`
   - Implemented `two_digit_year_break` support for `vtec` GNSS TEC Instrument
- Documentation
   - Added examples for JRO and GNSS data
   - Improved the docstring style
- Testing
   - Added unit tests for general, JRO, and GNSS methods
   - Added the packaging module to handle version logic
- Bug
   - Fixed bugs in the coordinate conversion functions
- Maintenance
   - Updated GitHub action and NEP29 versions
<<<<<<< HEAD
   - Updated the minimum Madrigal version to allow HDF4 downloads
=======
   - Update pysat instrument testing suite, pytest syntax
>>>>>>> 9f00bf22

## [0.0.4] - 2021-06-11
- Made changes to structure to comply with updates in pysat 3.0.0
- Migrated CI tests from Travis CI to GitHub Actions
- Deprecations
  - Restructed Instrument methods, moving `madrigal` to `general` and extracting
    local methods from the instrument modules to platform-specific method files
  - Cycled testing support to cover Python 3.7-3.9
- Enhancements
  - Added coords from pysat.utils
  - Added Vertical TEC Instrument
  - Added documentation
  - Added load routine for simple formatted data
  - Expanded feedback during data downloads
  - Updated documentation configuration to improve maintainability
  - Updated documentation style, displaying logo on sidebar in html format
  - Changed zenodo author name format for better BibTeX compliance
  - Updated CONTRIBUTING and README information
- Bug Fix
  - Updated Madrigal methods to simplify compound data types and enable
    creation of netCDF4 files using `Instrument.to_netcdf4()`
  - Updated load for multiple files in pandas format
  - Fixed remote listing routine to return filenames instead of experiments
  - Fixed bug introduced by change in xarray requiring engine kwarg
  - Fixed bug that would not list multiple types of files
  - Updated JRO ISR drift variable names

## [0.0.3] - 2020-06-15
- pypi compatibility

## [0.0.2] - 2020-05-13
- zenodo link

## [0.0.1] - 2020-05-13
- Alpha release<|MERGE_RESOLUTION|>--- conflicted
+++ resolved
@@ -27,11 +27,8 @@
    - Fixed bugs in the coordinate conversion functions
 - Maintenance
    - Updated GitHub action and NEP29 versions
-<<<<<<< HEAD
    - Updated the minimum Madrigal version to allow HDF4 downloads
-=======
    - Update pysat instrument testing suite, pytest syntax
->>>>>>> 9f00bf22
 
 ## [0.0.4] - 2021-06-11
 - Made changes to structure to comply with updates in pysat 3.0.0
