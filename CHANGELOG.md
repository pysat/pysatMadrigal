--- conflicted
+++ resolved
@@ -7,16 +7,13 @@
    - Improved definitions of general and GNSS meta data
    - Removed unused logic in cleaning routines
    - Moved warning for no cleaning of JRO ISR data to preprocess
-<<<<<<< HEAD
    - Added a general Madrigal instrument for time-series data
    - Added functions to specify all known Madrigal instrument codes and
      file formats
    - Adapted general listing functions to allow file formats with '*' wildcards
      between '.' delimiters, required for some Madrigal file formats
-=======
    - Standardized the Instrument method kwarg defaults
    - Added 'site' tag to the GNSS TEC Instrument
->>>>>>> 310b8192
 - Documentation
    - Added examples for JRO and GNSS data
    - Improved the docstring style
