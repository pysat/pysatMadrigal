[metadata]
name = pysatMadrigal
version = file: pysatMadrigal/version.txt
url = https://github.com/pysat/pysatMadrigal
author = Angeline G. Burrell, et al.
author_email = pysat.developers@gmail.com
description = 'Madrigal instrument support for the pysat ecosystem'
keywords =
  pysat
  ionosphere
  Madrigal
  CEDAR
  thermosphere
  GPS
  GNSS
  TEC
  Jicamarca
  DMSP
  ISR
  Incoherent scatter radar
classifiers =
  Development Status :: 3 - Alpha
  Topic :: Scientific/Engineering :: Physics
  Topic :: Scientific/Engineering :: Atmospheric Science
  Intended Audience :: Science/Research
  License :: OSI Approved :: BSD License
  Natural Language :: English
  Programming Language :: Python :: 3 :: Only
  Programming Language :: Python :: 3.7
  Programming Language :: Python :: 3.8
  Programming Language :: Python :: 3.9
  Operating System :: MacOS :: MacOS X
  Operating System :: POSIX :: Linux
license_file = LICENSE
long_description = file: README.md
long_description_content_type = text/markdown

[options]
python_requires = >= 3.5
setup_requires = setuptools >= 38.6; pip >= 10
include_package_data = True
zip_safe = False
packages = find:
install_requires = file: requirements.txt

[coverage:report]
omit = */instruments/templates/*

[flake8]
max-line-length = 80
<<<<<<< HEAD
ignore =
  W503
exclude =
  docs/conf.py
=======
ignore = W503
>>>>>>> 252a9aad

[tool:pytest]
markers =
    all_inst: tests all instruments
    download: tests for downloadable instruments
    no_download: tests for instruments without download support
    first: first tests to run
<<<<<<< HEAD
    second: second tests to run
=======
    second: second tests to run
    
>>>>>>> 252a9aad
<|MERGE_RESOLUTION|>--- conflicted
+++ resolved
@@ -48,14 +48,7 @@
 
 [flake8]
 max-line-length = 80
-<<<<<<< HEAD
-ignore =
-  W503
-exclude =
-  docs/conf.py
-=======
 ignore = W503
->>>>>>> 252a9aad
 
 [tool:pytest]
 markers =
@@ -63,9 +56,4 @@
     download: tests for downloadable instruments
     no_download: tests for instruments without download support
     first: first tests to run
-<<<<<<< HEAD
-    second: second tests to run
-=======
-    second: second tests to run
-    
->>>>>>> 252a9aad
+    second: second tests to run